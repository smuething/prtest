--- conflicted
+++ resolved
@@ -86,30 +86,19 @@
       //! @}
 
       //! Constructor with empty constraints
-<<<<<<< HEAD
       DefaultLocalAssembler (LOP & lop_, shared_ptr<typename GO::BorderDOFExchanger> border_dof_exchanger)
         : lop(lop_),  weight(1.0), doPreProcessing(true), doPostProcessing(true),
-          pattern_engine(*this,border_dof_exchanger), residual_engine(*this), jacobian_engine(*this)
+          pattern_engine(*this,border_dof_exchanger), residual_engine(*this), jacobian_engine(*this), jacobian_apply_engine(*this)
         , _reconstruct_border_entries(isNonOverlapping)
-=======
-      DefaultLocalAssembler (LOP & lop_)
-        : lop(lop_),  weight(1.0), doConstraintsPostProcessing(true),
-          pattern_engine(*this), residual_engine(*this), jacobian_engine(*this), jacobian_apply_engine(*this)
->>>>>>> 62b374ea
       {}
 
       //! Constructor for non trivial constraints
       DefaultLocalAssembler (LOP & lop_, const CU& cu_, const CV& cv_,
                              shared_ptr<typename GO::BorderDOFExchanger> border_dof_exchanger)
         : Base(cu_, cv_),
-<<<<<<< HEAD
           lop(lop_),  weight(1.0), doPreProcessing(true), doPostProcessing(true),
-          pattern_engine(*this,border_dof_exchanger), residual_engine(*this), jacobian_engine(*this)
+          pattern_engine(*this,border_dof_exchanger), residual_engine(*this), jacobian_engine(*this), jacobian_apply_engine(*this)
         , _reconstruct_border_entries(isNonOverlapping)
-=======
-          lop(lop_),  weight(1.0), doConstraintsPostProcessing(true),
-          pattern_engine(*this), residual_engine(*this), jacobian_engine(*this), jacobian_apply_engine(*this)
->>>>>>> 62b374ea
       {}
 
       //! Notifies the local assembler about the current time of
