// -*- tab-width: 8; indent-tabs-mode: nil; c-basic-offset: 2 -*-
// vi: set et ts=8 sw=2 sts=2:
#ifndef DUNE_OVLPISTLSOLVERBACKEND_HH
#define DUNE_OVLPISTLSOLVERBACKEND_HH

#include <dune/common/deprecated.hh>
#include <dune/common/mpihelper.hh>

#include <dune/istl/owneroverlapcopy.hh>
#include <dune/istl/solvercategory.hh>
#include <dune/istl/operators.hh>
#include <dune/istl/solvers.hh>
#include <dune/istl/preconditioners.hh>
#include <dune/istl/scalarproducts.hh>
#include <dune/istl/paamg/amg.hh>
#include <dune/istl/paamg/pinfo.hh>
#include <dune/istl/io.hh>
#include <dune/istl/superlu.hh>

<<<<<<< HEAD
#include <dune/pdelab/constraints/constraints.hh>
#include <dune/pdelab/gridfunctionspace/genericdatahandle.hh>
#include <dune/pdelab/newton/newton.hh>
#include <dune/pdelab/backend/istlvectorbackend.hh>
#include <dune/pdelab/backend/istl/parallelhelper.hh>
#include <dune/pdelab/backend/seqistlsolverbackend.hh>
=======
#include "istlvectorbackend.hh"
#include "parallelistlhelper.hh"
#include "seqistlsolverbackend.hh"
>>>>>>> 62b374ea

namespace Dune {
  namespace PDELab {

    //! \addtogroup Backend
    //! \ingroup PDELab
    //! \{

    //========================================================
    // Generic support for overlapping grids
    // (need to be used with appropriate constraints)
    //========================================================

    // operator that resets result to zero at constrained DOFS
    template<class CC, class M, class X, class Y>
    class OverlappingOperator
      : public Dune::AssembledLinearOperator<M,X,Y>
    {
    public:
      //! export types
      typedef M matrix_type;
      typedef X domain_type;
      typedef Y range_type;
      typedef typename X::ElementType field_type;

      //redefine the category, that is the only difference
      enum {category=Dune::SolverCategory::overlapping};

      OverlappingOperator (const CC& cc_, const M& A)
        : cc(cc_), _A_(A)
      {}

      //! apply operator to x:  \f$ y = A(x) \f$
      virtual void apply (const domain_type& x, range_type& y) const
      {
        istl::raw(_A_).mv(istl::raw(x),istl::raw(y));
        Dune::PDELab::set_constrained_dofs(cc,0.0,y);
      }

      //! apply operator to x, scale and add:  \f$ y = y + \alpha A(x) \f$
      virtual void applyscaleadd (field_type alpha, const domain_type& x, range_type& y) const
      {
        istl::raw(_A_).usmv(alpha,istl::raw(x),istl::raw(y));
        Dune::PDELab::set_constrained_dofs(cc,0.0,y);
      }

      //! get matrix via *
      virtual const M& getmat () const
      {
        return _A_;
      }

    private:
      const CC& cc;
      const M& _A_;
    };

    // new scalar product assuming at least overlap 1
    // uses unique partitioning of nodes for parallelization
    template<class GFS, class X>
    class OverlappingScalarProduct
      : public Dune::ScalarProduct<X>
    {
    public:
      //! export types
      typedef X domain_type;
      typedef typename X::ElementType field_type;

      //! define the category
      enum {category=Dune::SolverCategory::overlapping};

      /*! \brief Constructor needs to know the grid function space
       */
      OverlappingScalarProduct (const GFS& gfs_, const istl::ParallelHelper<GFS>& helper_)
        : gfs(gfs_), helper(helper_)
      {}


      /*! \brief Dot product of two vectors.
        It is assumed that the vectors are consistent on the interior+border
        partition.
      */
      virtual field_type dot (const X& x, const X& y)
      {
        // do local scalar product on unique partition
        field_type sum = helper.disjointDot(x,y);

        // do global communication
        return gfs.gridView().comm().sum(sum);
      }

      /*! \brief Norm of a right-hand side vector.
        The vector must be consistent on the interior+border partition
      */
      virtual double norm (const X& x)
      {
        return sqrt(static_cast<double>(this->dot(x,x)));
      }

    private:
      const GFS& gfs;
      const istl::ParallelHelper<GFS>& helper;
    };

    // wrapped sequential preconditioner
    template<class CC, class GFS, class P>
    class OverlappingWrappedPreconditioner
      : public Dune::Preconditioner<typename Dune::PDELab::BackendVectorSelector<GFS,typename P::domain_type::field_type>::Type,
                                    typename Dune::PDELab::BackendVectorSelector<GFS,typename P::range_type::field_type>::Type>
    {
    public:
      //! \brief The domain type of the preconditioner.
      typedef typename Dune::PDELab::BackendVectorSelector<GFS,typename P::domain_type::field_type>::Type
      domain_type;
      //! \brief The range type of the preconditioner.
      typedef typename Dune::PDELab::BackendVectorSelector<GFS,typename P::range_type::field_type>::Type
      range_type;

      // define the category
      enum {
        //! \brief The category the preconditioner is part of.
        category=Dune::SolverCategory::overlapping
      };

      //! Constructor.
      OverlappingWrappedPreconditioner (const GFS& gfs_, P& prec_, const CC& cc_,
                                        const istl::ParallelHelper<GFS>& helper_)
        : gfs(gfs_), prec(prec_), cc(cc_), helper(helper_)
      {}

      /*!
        \brief Prepare the preconditioner.
      */
      virtual void pre (domain_type& x, range_type& b)
      {
        prec.pre(x,b);
      }

      /*!
        \brief Apply the preconditioner.
      */
      virtual void apply (domain_type& v, const range_type& d)
      {
        range_type dd(d);
        set_constrained_dofs(cc,0.0,dd);
<<<<<<< HEAD
        prec.apply(istl::raw(v),istl::raw(dd));
        Dune::PDELab::AddDataHandle<GFS,domain_type> adddh(gfs,v);
=======
        prec.apply(v,dd);
        Dune::PDELab::AddDataHandle<GFS,domain_type,typename domain_type::field_type> adddh(gfs,v);
>>>>>>> 62b374ea
        if (gfs.gridView().comm().size()>1)
          gfs.gridView().communicate(adddh,Dune::All_All_Interface,Dune::ForwardCommunication);
      }

      /*!
        \brief Clean up.
      */
      virtual void post (domain_type& x)
      {
        prec.post(istl::raw(x));
      }

    private:
      const GFS& gfs;
      P& prec;
      const CC& cc;
      const istl::ParallelHelper<GFS>& helper;
    };


#if HAVE_SUPERLU
    // exact subdomain solves with SuperLU as preconditioner
    template<class GFS, class M, class X, class Y>
    class SuperLUSubdomainSolver : public Dune::Preconditioner<X,Y>
    {
      typedef typename M::BaseT ISTLM;

    public:
      //! \brief The domain type of the preconditioner.
      typedef X domain_type;
      //! \brief The range type of the preconditioner.
      typedef Y range_type;
      //! \brief The field type of the preconditioner.
      typedef typename X::ElementType field_type;


      // define the category
      enum {
        //! \brief The category the preconditioner is part of.
        category=Dune::SolverCategory::overlapping
      };

      /*! \brief Constructor.

        Constructor gets all parameters to operate the prec.
        \param gfs_ The grid function space.
        \param A_ The matrix to operate on.
      */
      SuperLUSubdomainSolver (const GFS& gfs_, const M& A_)
        : gfs(gfs_), A(A_), solver(A_,false) // this does the decomposition
      {}

      /*!
        \brief Prepare the preconditioner.
      */
      virtual void pre (X& x, Y& b) {}

      /*!
        \brief Apply the precondioner.
      */
      virtual void apply (X& v, const Y& d)
      {
        Dune::InverseOperatorResult stat;
        Y b(d); // need copy, since solver overwrites right hand side
<<<<<<< HEAD
        solver.apply(istl::raw(v),istl::raw(b),stat);
        if (gfs.gridview().comm().size()>1)
          {
            AddDataHandle<GFS,X> adddh(gfs,v);
            gfs.gridView().communicate(adddh,Dune::All_All_Interface,Dune::ForwardCommunication);
          }
=======
        std::stringstream s1;
        s1 << "b p" << gfs.gridView().comm().rank();
        // printvector(std::cout,b.base(),s1.str(),s1.str(),8,10,2);
        solver.apply(v,b,stat);
        std::stringstream s2;
        s2 << "v p" << gfs.gridView().comm().rank();
        // printvector(std::cout,v.base(),s2.str(),s2.str(),8,10,2);
        Dune::PDELab::AddDataHandle<GFS,X> adddh(gfs,v);
        if (gfs.gridView().comm().size()>1)
          gfs.gridView().communicate(adddh,Dune::All_All_Interface,Dune::ForwardCommunication);
        std::stringstream s3;
        s3 << "cv p" << gfs.gridView().comm().rank();
        // printvector(std::cout,v.base(),s3.str(),s3.str(),8,10,2);
>>>>>>> 62b374ea
      }

      /*!
        \brief Clean up.
      */
      virtual void post (X& x) {}

    private:
      const GFS& gfs;
      const M& A;
      Dune::SuperLU<ISTLM> solver;
    };

    // exact subdomain solves with SuperLU as preconditioner
    template<class GFS, class M, class X, class Y>
    class RestrictedSuperLUSubdomainSolver : public Dune::Preconditioner<X,Y>
    {
      typedef typename M::BaseT ISTLM;

    public:
      //! \brief The domain type of the preconditioner.
      typedef X domain_type;
      //! \brief The range type of the preconditioner.
      typedef Y range_type;
      //! \brief The field type of the preconditioner.
      typedef typename X::ElementType field_type;


      // define the category
      enum {
        //! \brief The category the preconditioner is part of.
        category=Dune::SolverCategory::overlapping
      };

      /*! \brief Constructor.

        Constructor gets all parameters to operate the prec.
        \param gfs_ The grid function space.
        \param A_ The matrix to operate on.
        \param helper_ The parallel istl helper.
      */
      RestrictedSuperLUSubdomainSolver (const GFS& gfs_, const M& A_,
                                        const istl::ParallelHelper<GFS>& helper_)
        : gfs(gfs_), A(A_), solver(A_,false), helper(helper_) // this does the decomposition
      {}

      /*!
        \brief Prepare the preconditioner.
      */
      virtual void pre (X& x, Y& b) {}

      /*!
        \brief Apply the precondioner.
      */
      virtual void apply (X& v, const Y& d)
      {
        Dune::InverseOperatorResult stat;
        Y b(d); // need copy, since solver overwrites right hand side
<<<<<<< HEAD
        solver.apply(istl::raw(v),istl::raw(b),stat);
        if (gfs.gridView().comm().size()>1)
          {
            helper.mask(v);
            AddDataHandle<GFS,X> adddh(gfs,v);
            gfs.gridView().communicate(adddh,Dune::InteriorBorder_All_Interface,Dune::ForwardCommunication);
          }
=======
        solver.apply(v,b,stat);
        helper.mask(v);
        Dune::PDELab::AddDataHandle<GFS,X> adddh(gfs,v);
        if (gfs.gridView().comm().size()>1)
          gfs.gridView().communicate(adddh,Dune::InteriorBorder_All_Interface,Dune::ForwardCommunication);
>>>>>>> 62b374ea
      }

      /*!
        \brief Clean up.
      */
      virtual void post (X& x) {}

    private:
      const GFS& gfs;
      const M& A;
      Dune::SuperLU<ISTLM> solver;
      const istl::ParallelHelper<GFS>& helper;
    };
#endif

    template<typename GFS>
    class OVLPScalarProductImplementation
    {
    public:
      OVLPScalarProductImplementation(const GFS& gfs_)
        : gfs(gfs_), helper(gfs_)
      {}

      /*! \brief Dot product of two vectors.
        It is assumed that the vectors are consistent on the interior+border
        partition.
      */
      template<typename X>
      typename X::ElementType dot (const X& x, const X& y) const
      {
        // do local scalar product on unique partition
<<<<<<< HEAD
        typename X::ElementType sum = helper.disjointDot(x,y);
=======
        typename X::ElementType sum = 0;
        for (typename X::size_type i=0; i<x.base().N(); ++i)
          for (typename X::size_type j=0; j<x.base()[i].N(); ++j)
            sum += (x.base()[i][j]*y.base()[i][j])*helper.mask(i,j);
>>>>>>> 62b374ea

        // do global communication
        return gfs.gridView().comm().sum(sum);
      }

      /*! \brief Norm of a right-hand side vector.
        The vector must be consistent on the interior+border partition
      */
       template<typename X>
      typename X::ElementType norm (const X& x) const
      {
        return sqrt(static_cast<double>(this->dot(x,x)));
      }

<<<<<<< HEAD
      const  istl::ParallelHelper<GFS>& parallelHelper()
=======
      const  ParallelISTLHelper<GFS>& parallelHelper() const
>>>>>>> 62b374ea
      {
        return helper;
      }

    private:
      const GFS& gfs;
      istl::ParallelHelper<GFS> helper;
    };


    template<typename GFS, typename X>
    class OVLPScalarProduct
      : public ScalarProduct<X>
    {
    public:
      enum {category=Dune::SolverCategory::overlapping};
      OVLPScalarProduct(const OVLPScalarProductImplementation<GFS>& implementation_)
        : implementation(implementation_)
      {}

      virtual typename X::BaseT::field_type dot(const X& x, const X& y)
      {
        return implementation.dot(x,y);
      }

      virtual typename X::BaseT::field_type norm (const X& x)
      {
        return sqrt(static_cast<double>(this->dot(x,x)));
      }

    private:
      const OVLPScalarProductImplementation<GFS>& implementation;
    };

    template<class GFS, class C,
             template<class,class,class,int> class Preconditioner,
             template<class> class Solver>
    class ISTLBackend_OVLP_Base
      : public OVLPScalarProductImplementation<GFS>, public LinearResultStorage
    {
    public:
      /*! \brief make a linear solver object

        \param[in] gfs_ a grid function space
        \param[in] c_ a constraints object
        \param[in] maxiter_ maximum number of iterations to do
        \param[in] steps_ number of SSOR steps to apply as inner iteration
        \param[in] verbose_ print messages if true
      */
      ISTLBackend_OVLP_Base (const GFS& gfs_, const C& c_, unsigned maxiter_=5000,
                                            int steps_=5, int verbose_=1)
        : OVLPScalarProductImplementation<GFS>(gfs_), gfs(gfs_), c(c_), maxiter(maxiter_), steps(steps_), verbose(verbose_)
      {}

      /*! \brief solve the given linear system

        \param[in] A the given matrix
        \param[out] z the solution vector to be computed
        \param[in] r right hand side
        \param[in] reduction to be achieved
      */
      template<class M, class V, class W>
      void apply(M& A, V& z, W& r, typename V::ElementType reduction)
      {
        typedef OverlappingOperator<C,M,V,W> POP;
        POP pop(c,A);
        typedef OVLPScalarProduct<GFS,V> PSP;
        PSP psp(*this);
        typedef Preconditioner<typename M::BaseT,typename V::BaseT,typename W::BaseT,1> SeqPrec;
        SeqPrec seqprec(istl::raw(A),steps,1.0);
        typedef OverlappingWrappedPreconditioner<C,GFS,SeqPrec> WPREC;
        WPREC wprec(gfs,seqprec,c,this->parallelHelper());
        int verb=0;
        if (gfs.gridView().comm().rank()==0) verb=verbose;
        Solver<V> solver(pop,psp,wprec,reduction,maxiter,verb);
        Dune::InverseOperatorResult stat;
        solver.apply(z,r,stat);
        res.converged  = stat.converged;
        res.iterations = stat.iterations;
        res.elapsed    = stat.elapsed;
        res.reduction  = stat.reduction;
        res.conv_rate  = stat.conv_rate;
      }
    private:
      const GFS& gfs;
      const C& c;
      unsigned maxiter;
      int steps;
      int verbose;
    };

    // Base class for ILU0 as preconditioner
    template<class GFS, class C,
             template<class> class Solver>
    class ISTLBackend_OVLP_ILU0_Base
      : public OVLPScalarProductImplementation<GFS>, public LinearResultStorage
    {
    public:
      /*! \brief make a linear solver object

        \param[in] gfs_ a grid function space
        \param[in] c_ a constraints object
        \param[in] maxiter_ maximum number of iterations to do
        \param[in] verbose_ print messages if true
      */
      ISTLBackend_OVLP_ILU0_Base (const GFS& gfs_, const C& c_, unsigned maxiter_=5000, int verbose_=1)
        : OVLPScalarProductImplementation<GFS>(gfs_), gfs(gfs_), c(c_), maxiter(maxiter_), verbose(verbose_)
      {}

      /*! \brief solve the given linear system

        \param[in] A the given matrix
        \param[out] z the solution vector to be computed
        \param[in] r right hand side
        \param[in] reduction to be achieved
      */
      template<class M, class V, class W>
      void apply(M& A, V& z, W& r, typename V::ElementType reduction)
      {
        typedef OverlappingOperator<C,M,V,W> POP;
        POP pop(c,A);
        typedef OVLPScalarProduct<GFS,V> PSP;
        PSP psp(*this);
        typedef SeqILU0<typename M::BaseT,typename V::BaseT,typename W::BaseT,1> SeqPrec;
        SeqPrec seqprec(istl::raw(A),1.0);
        typedef OverlappingWrappedPreconditioner<C,GFS,SeqPrec> WPREC;
        WPREC wprec(gfs,seqprec,c,this->parallelHelper());
        int verb=0;
        if (gfs.gridView().comm().rank()==0) verb=verbose;
        Solver<V> solver(pop,psp,wprec,reduction,maxiter,verb);
        Dune::InverseOperatorResult stat;
        solver.apply(z,r,stat);
        res.converged  = stat.converged;
        res.iterations = stat.iterations;
        res.elapsed    = stat.elapsed;
        res.reduction  = stat.reduction;
        res.conv_rate  = stat.conv_rate;
      }
    private:
      const GFS& gfs;
      const C& c;
      unsigned maxiter;
      int steps;
      int verbose;
    };

    //! \addtogroup PDELab_ovlpsolvers Overlapping Solvers
    //! \{

    /**
     * @brief Overlapping parallel BiCGStab solver with SSOR preconditioner
     * @tparam GFS The Type of the GridFunctionSpace.
     * @tparam CC The Type of the Constraints Container.
     */
    template<class GFS, class CC>
    class ISTLBackend_OVLP_BCGS_SSORk
      : public ISTLBackend_OVLP_Base<GFS,CC,Dune::SeqSSOR, Dune::BiCGSTABSolver>
    {
    public:
      /*! \brief make a linear solver object

        \param[in] gfs a grid function space
        \param[in] cc a constraints container object
        \param[in] maxiter maximum number of iterations to do
        \param[in] steps number of SSOR steps to apply as inner iteration
        \param[in] verbose print messages if true
      */
      ISTLBackend_OVLP_BCGS_SSORk (const GFS& gfs, const CC& cc, unsigned maxiter=5000,
                                            int steps=5, int verbose=1)
        : ISTLBackend_OVLP_Base<GFS,CC,Dune::SeqSSOR, Dune::BiCGSTABSolver>(gfs, cc, maxiter, steps, verbose)
      {}
    };
    /**
     * @brief Overlapping parallel BiCGStab solver with ILU0 preconditioner
     * @tparam GFS The Type of the GridFunctionSpace.
     * @tparam CC The Type of the Constraints Container.
     */
    template<class GFS, class CC>
    class ISTLBackend_OVLP_BCGS_ILU0
      : public ISTLBackend_OVLP_ILU0_Base<GFS,CC,Dune::BiCGSTABSolver>
    {
    public:
      /*! \brief make a linear solver object

        \param[in] gfs a grid function space
        \param[in] cc a constraints container object
        \param[in] maxiter maximum number of iterations to do
        \param[in] verbose print messages if true
      */
      ISTLBackend_OVLP_BCGS_ILU0 (const GFS& gfs, const CC& cc, unsigned maxiter=5000, int verbose=1)
        : ISTLBackend_OVLP_ILU0_Base<GFS,CC,Dune::BiCGSTABSolver>(gfs, cc, maxiter, verbose)
      {}
    };
    /**
     * @brief Overlapping parallel CGS solver with SSOR preconditioner
     * @tparam GFS The Type of the GridFunctionSpace.
     * @tparam CC The Type of the Constraints Container.
     */
    template<class GFS, class CC>
    class ISTLBackend_OVLP_CG_SSORk
      : public ISTLBackend_OVLP_Base<GFS,CC,Dune::SeqSSOR, Dune::CGSolver>
    {
    public:
      /*! \brief make a linear solver object

        \param[in] gfs a grid function space
        \param[in] cc a constraints container object
        \param[in] maxiter maximum number of iterations to do
        \param[in] steps number of SSOR steps to apply as inner iteration
        \param[in] verbose print messages if true
      */
      ISTLBackend_OVLP_CG_SSORk (const GFS& gfs, const CC& cc, unsigned maxiter=5000,
                                            int steps=5, int verbose=1)
        : ISTLBackend_OVLP_Base<GFS,CC,Dune::SeqSSOR, Dune::CGSolver>(gfs, cc, maxiter, steps, verbose)
      {}
    };

    //! \} Solver

    template<class GFS, class C, template<typename> class Solver>
    class ISTLBackend_OVLP_SuperLU_Base
      : public OVLPScalarProductImplementation<GFS>, public LinearResultStorage
    {
    public:
      /*! \brief make a linear solver object

        \param[in] gfs_ a grid function space
        \param[in] c_ a constraints object
        \param[in] maxiter_ maximum number of iterations to do
        \param[in] verbose_ print messages if true
      */
      ISTLBackend_OVLP_SuperLU_Base (const GFS& gfs_, const C& c_, unsigned maxiter_=5000,
                                              int verbose_=1)
        : OVLPScalarProductImplementation<GFS>(gfs_), gfs(gfs_), c(c_), maxiter(maxiter_), verbose(verbose_)
      {}

      /*! \brief solve the given linear system

        \param[in] A the given matrix
        \param[out] z the solution vector to be computed
        \param[in] r right hand side
        \param[in] reduction to be achieved
      */
      template<class M, class V, class W>
      void apply(M& A, V& z, W& r, typename V::ElementType reduction)
      {
        typedef OverlappingOperator<C,M,V,W> POP;
        POP pop(c,A);
        typedef OVLPScalarProduct<GFS,V> PSP;
        PSP psp(*this);
#if HAVE_SUPERLU
        typedef SuperLUSubdomainSolver<GFS,M,V,W> PREC;
        PREC prec(gfs,A);
        int verb=0;
        if (gfs.gridView().comm().rank()==0) verb=verbose;
<<<<<<< HEAD
        Solver<V> solver(pop,psp,prec,reduction,maxiter,verbose);
=======
        Solver<V> solver(pop,psp,prec,reduction,maxiter,verb);
>>>>>>> 62b374ea
        Dune::InverseOperatorResult stat;
        solver.apply(z,r,stat);
        res.converged  = stat.converged;
        res.iterations = stat.iterations;
        res.elapsed    = stat.elapsed;
        res.reduction  = stat.reduction;
        res.conv_rate  = stat.conv_rate;
#else
        std::cout << "No superLU support, please install and configure it." << std::endl;
#endif
      }

    private:
      const GFS& gfs;
      const C& c;
      unsigned maxiter;
      int verbose;
    };

    //! \addtogroup PDELab_ovlpsolvers Overlapping Solvers
    //! \{
    /**
     * @brief Overlapping parallel BiCGStab solver with SuperLU preconditioner
     * @tparam GFS The Type of the GridFunctionSpace.
     * @tparam CC The Type of the Constraints Container.
     */
    template<class GFS, class CC>
    class ISTLBackend_OVLP_BCGS_SuperLU
      : public ISTLBackend_OVLP_SuperLU_Base<GFS,CC,Dune::BiCGSTABSolver>
    {
    public:

      /*! \brief make a linear solver object

        \param[in] gfs_ a grid function space
        \param[in] cc_ a constraints container object
        \param[in] maxiter_ maximum number of iterations to do
        \param[in] verbose_ print messages if true
      */
      ISTLBackend_OVLP_BCGS_SuperLU (const GFS& gfs_, const CC& cc_, unsigned maxiter_=5000,
                                              int verbose_=1)
        : ISTLBackend_OVLP_SuperLU_Base<GFS,CC,Dune::BiCGSTABSolver>(gfs_,cc_,maxiter_,verbose_)
      {}
    };

    /**
     * @brief Overlapping parallel CG solver with SuperLU preconditioner
     * @tparam GFS The Type of the GridFunctionSpace.
     * @tparam CC The Type of the Constraints Container.
     */
    template<class GFS, class CC>
    class ISTLBackend_OVLP_CG_SuperLU
      : public ISTLBackend_OVLP_SuperLU_Base<GFS,CC,Dune::CGSolver>
    {
    public:

      /*! \brief make a linear solver object

        \param[in] gfs_ a grid function space
        \param[in] cc_ a constraints object
        \param[in] maxiter_ maximum number of iterations to do
        \param[in] verbose_ print messages if true
      */
      ISTLBackend_OVLP_CG_SuperLU (const GFS& gfs_, const CC& cc_,
                                              unsigned maxiter_=5000,
                                              int verbose_=1)
        : ISTLBackend_OVLP_SuperLU_Base<GFS,CC,Dune::CGSolver>(gfs_,cc_,maxiter_,verbose_)
      {}
    };


    /** @brief Solver to be used for explicit time-steppers with (block-)diagonal mass matrix
     * @tparam GFS The Type of the GridFunctionSpace.
     */
    template<class GFS>
    class ISTLBackend_OVLP_ExplicitDiagonal
      : public LinearResultStorage
    {
    public:
      /*! \brief make a linear solver object

        \param[in] gfs_ a grid function space
      */
      explicit ISTLBackend_OVLP_ExplicitDiagonal (const GFS& gfs_)
        : gfs(gfs_)
      {}

      explicit ISTLBackend_OVLP_ExplicitDiagonal (const ISTLBackend_OVLP_ExplicitDiagonal& other_)
        : gfs(other_.gfs)
      {}

      /*! \brief compute global norm of a vector

        \param[in] v the given vector
      */
      template<class V>
      typename V::ElementType norm(const V& v) const
      {
        dune_static_assert
          (AlwaysFalse<V>::value,
           "ISTLBackend_OVLP_ExplicitDiagonal::norm() should not be "
           "neccessary, so we skipped the implementation.  If you have a "
           "scenario where you need it, please implement it or report back to "
           "us.");
      }

      /*! \brief solve the given linear system

        \param[in] A the given matrix
        \param[out] z the solution vector to be computed
        \param[in] r right hand side
        \param[in] reduction to be achieved
      */
      template<class M, class V, class W>
      void apply(M& A, V& z, W& r, typename W::ElementType reduction)
      {
<<<<<<< HEAD
        Dune::SeqJac<typename M::BaseT,typename V::BaseT,typename W::BaseT> jac(istl::raw(A),1,1.0);
        jac.pre(istl::raw(z),istl::raw(r));
        jac.apply(istl::raw(z),istl::raw(r));
        jac.post(istl::raw(z));
        if (gfs.gridView().comm().size()>1)
        {
          CopyDataHandle<GFS,V> copydh(gfs,z);
=======
        Dune::SeqJac<M,V,W> jac(A,1,1.0);
        jac.pre(z,r);
        jac.apply(z,r);
        jac.post(z);
        if (gfs.gridView().comm().size()>1)
        {
          Dune::PDELab::CopyDataHandle<GFS,V> copydh(gfs,z);
>>>>>>> 62b374ea
          gfs.gridView().communicate(copydh,Dune::InteriorBorder_All_Interface,Dune::ForwardCommunication);
        }
        res.converged  = true;
        res.iterations = 1;
        res.elapsed    = 0.0;
        res.reduction  = reduction;
        res.conv_rate  = reduction; // pow(reduction,1.0/1)
      }

    private:
      const GFS& gfs;
    };
    //! \} Overlapping Solvers

    template<class GO, int s, template<class,class,class,int> class Preconditioner,
             template<class> class Solver, bool skipBlocksizeCheck = false>
    class ISTLBackend_AMG : public LinearResultStorage
    {
      typedef typename GO::Traits::TrialGridFunctionSpace GFS;
      typedef istl::ParallelHelper<GFS> PHELPER;
      typedef typename GO::Traits::Jacobian M;
      typedef typename M::BaseT MatrixType;
      typedef typename GO::Traits::Domain V;
<<<<<<< HEAD
      typedef typename V::BaseT VectorType;
      typedef typename istl::CommSelector<s,Dune::MPIHelper::isFake>::type Comm;
=======
      typedef typename BlockProcessor<GFS,skipBlocksizeCheck>::template AMGVectorTypeSelector<V>::Type VectorType;
      typedef typename CommSelector<s,Dune::MPIHelper::isFake>::type Comm;
>>>>>>> 62b374ea
#if HAVE_MPI
      typedef Preconditioner<MatrixType,VectorType,VectorType,1> Smoother;
      typedef Dune::BlockPreconditioner<VectorType,VectorType,Comm,Smoother> ParSmoother;
      typedef Dune::OverlappingSchwarzOperator<MatrixType,VectorType,VectorType,Comm> Operator;
#else
      typedef Preconditioner<MatrixType,VectorType,VectorType,1> ParSmoother;
      typedef Dune::MatrixAdapter<MatrixType,VectorType,VectorType> Operator;
#endif
      typedef typename Dune::Amg::SmootherTraits<ParSmoother>::Arguments SmootherArgs;
      typedef Dune::Amg::AMG<Operator,VectorType,ParSmoother,Comm> AMG;

    public:
<<<<<<< HEAD
      ISTLBackend_AMG(const GFS& gfs_, unsigned maxiter_=5000,
                      int verbose_=1, bool reuse_=false)
        : gfs(gfs_), phelper(gfs,verbose_), maxiter(maxiter_), params(15,2000), verbose(verbose_), reuse(reuse_), firstapply(true)
=======
      
      /** 
       * @brief Parameters object to customize matrix hierachy building.
       */
      typedef Dune::Amg::Parameters Parameters;

      ISTLBackend_AMG(const GFS& gfs_, unsigned maxiter_=5000, 
                      int verbose_=1, bool reuse_=false,
                      bool usesuperlu_=true)
        : gfs(gfs_), phelper(gfs,verbose_), maxiter(maxiter_), params(15,2000),
          verbose(verbose_), reuse(reuse_), firstapply(true),
          usesuperlu(usesuperlu_)
>>>>>>> 62b374ea
      {
        params.setDefaultValuesIsotropic(GFS::Traits::GridViewType::Traits::Grid::dimension);
        params.setDebugLevel(verbose_);
#if !HAVE_SUPERLU
        if (gfs.gridView().comm().rank() == 0 && usesuperlu == true)
          {
            std::cout << "WARNING: You are using AMG without SuperLU!"
                      << " Please consider installing SuperLU," 
                      << " or set the usesuperlu flag to false"
                      << " to suppress this warning." << std::endl;
          }
#endif
      }

       /*! \brief set AMG parameters

        \param[in] params_ a parameter object of Type Dune::Amg::Parameters
<<<<<<< HEAD
      */
=======
      */     
      void setParameters(const Parameters& params_)
      {
        params = params_;
      }
        
>>>>>>> 62b374ea
      void setparams(Parameters params_)
      {
        params = params_;
      }

      /** 
       * @brief Get the parameters describing the behaviuour of AMG.
       *
       * The returned object can be adjusted to ones needs and then can be
       * reset using setParameters.
       * @return The object holding the parameters of AMG.
       */
      const Parameters& parameters() const
      {
        return params;
      }
      
      /*! \brief compute global norm of a vector

        \param[in] v the given vector
      */
      typename V::ElementType norm (const V& v) const
      {
        typedef OverlappingScalarProduct<GFS,V> PSP;
        PSP psp(gfs,phelper);
        return psp.norm(v);
      }

      /*! \brief solve the given linear system

        \param[in] A the given matrix
        \param[out] z the solution vector to be computed
        \param[in] r right hand side
        \param[in] reduction to be achieved
      */
      void apply(M& A, V& z, V& r, typename V::ElementType reduction)
      {
<<<<<<< HEAD
        Comm oocc(gfs.gridView().comm());
        MatrixType& mat=istl::raw(A);
=======
        Timer watch;
        Comm oocc(gfs.gridView().comm());
        MatrixType& mat=A.base();
>>>>>>> 62b374ea
        typedef Dune::Amg::CoarsenCriterion<Dune::Amg::SymmetricCriterion<MatrixType,
          Dune::Amg::FirstDiagonal> > Criterion;
#if HAVE_MPI
        phelper.createIndexSetAndProjectForAMG(A, oocc);
        Operator oop(mat, oocc);
        Dune::OverlappingSchwarzScalarProduct<VectorType,Comm> sp(oocc);
#else
        Operator oop(mat);
        Dune::SeqScalarProduct<VectorType> sp;
#endif
        SmootherArgs smootherArgs;
        smootherArgs.iterations = 1;
        smootherArgs.relaxationFactor = 1;
        Criterion criterion(params);
<<<<<<< HEAD

=======
        stats.tprepare=watch.elapsed();
        watch.reset();
        
>>>>>>> 62b374ea
        int verb=0;
        if (gfs.gridView().comm().rank()==0) verb=verbose;
        //only construct a new AMG if the matrix changes
        if (reuse==false || firstapply==true){
          amg.reset(new AMG(oop, criterion, smootherArgs, oocc));
          firstapply = false;
          stats.tsetup = watch.elapsed();
          stats.levels = amg->maxlevels();
          stats.directCoarseLevelSolver=amg->usesDirectCoarseLevelSolver();
        }
        watch.reset();
        Solver<VectorType> solver(oop,sp,*amg,reduction,maxiter,verb);
        Dune::InverseOperatorResult stat;
<<<<<<< HEAD

        solver.apply(istl::raw(z),istl::raw(r),stat);
=======
        
        solver.apply(BlockProcessor<GFS,skipBlocksizeCheck>::getVector(z),
            BlockProcessor<GFS,skipBlocksizeCheck>::getVector(r),stat);
        stats.tsolve= watch.elapsed();
>>>>>>> 62b374ea
        res.converged  = stat.converged;
        res.iterations = stat.iterations;
        res.elapsed    = stat.elapsed;
        res.reduction  = stat.reduction;
        res.conv_rate  = stat.conv_rate;
      }

      /** 
       * @brief Get statistics of the AMG solver (no of levels, timings). 
       * @return statistis of the AMG solver. 
       */
      const ISTLAMGStatistics& statistics() const
      {
        return stats;
      }
      
    private:
      const GFS& gfs;
      PHELPER phelper;
<<<<<<< HEAD
      LinearSolverResult<double> res;
=======
>>>>>>> 62b374ea
      unsigned maxiter;
      Parameters params;
      int verbose;
      bool reuse;
      bool firstapply;
<<<<<<< HEAD
      shared_ptr<AMG> amg;
=======
      bool usesuperlu;
      Dune::shared_ptr<AMG> amg;
      ISTLAMGStatistics stats;
>>>>>>> 62b374ea
    };

    //! \addtogroup PDELab_ovlpsolvers Overlapping Solvers
    //! \{

    /**
     * @brief Overlapping parallel conjugate gradient solver preconditioned with AMG smoothed by SSOR
     * @tparam GO The type of the grid operator
     * (or the fakeGOTraits class for the old grid operator space).
     * @tparam s The bits to use for the global index.
     */
    template<class GO, int s=96>
    class ISTLBackend_CG_AMG_SSOR
      : public ISTLBackend_AMG<GO, s, Dune::SeqSSOR, Dune::CGSolver>
    {
      typedef typename GO::Traits::TrialGridFunctionSpace GFS;
    public:
      /**
       * @brief Constructor
       * @param gfs_ The grid function space used.
       * @param maxiter_ The maximum number of iterations allowed.
       * @param verbose_ The verbosity level to use.
       * @param reuse_ Set true, if the Matrix to be used is always identical
       * (AMG aggregation is then only performed once).
       * @param usesuperlu_ Set false, to suppress the no SuperLU warning
       */
<<<<<<< HEAD
      ISTLBackend_CG_AMG_SSOR(const GFS& gfs_, unsigned maxiter_=5000,
                              int verbose_=1, bool reuse_=false)
        : ISTLBackend_AMG<GO, s, Dune::SeqSSOR, Dune::CGSolver>(gfs_, maxiter_,verbose_,reuse_)
=======
      ISTLBackend_CG_AMG_SSOR(const GFS& gfs_, unsigned maxiter_=5000, 
                              int verbose_=1, bool reuse_=false,
                              bool usesuperlu_=true)
        : ISTLBackend_AMG<GO, s, Dune::SeqSSOR, Dune::CGSolver>
          (gfs_, maxiter_, verbose_, reuse_, usesuperlu_)
>>>>>>> 62b374ea
      {}
    };

    /**
     * @brief Overlapping parallel BiCGStab solver preconditioned with AMG smoothed by SSOR.
     * @tparam GO The type of the grid operator
     * (or the fakeGOTraits class for the old grid operator space).
     * @tparam s The bits to use for the globale index.
     */
    template<class GO, int s=96>
    class ISTLBackend_BCGS_AMG_SSOR
      : public ISTLBackend_AMG<GO, s, Dune::SeqSSOR, Dune::BiCGSTABSolver>
    {
      typedef typename GO::Traits::TrialGridFunctionSpace GFS;
    public:
      /**
       * @brief Constructor
       * @param gfs_ The grid function space used.
       * @param maxiter_ The maximum number of iterations allowed.
       * @param verbose_ The verbosity level to use.
       * @param reuse_ Set true, if the Matrix to be used is always identical
       * (AMG aggregation is then only performed once).
       * @param usesuperlu_ Set false, to suppress the no SuperLU warning
       */
      ISTLBackend_BCGS_AMG_SSOR(const GFS& gfs_, unsigned maxiter_=5000,
                                int verbose_=1, bool reuse_=false,
                                bool usesuperlu_=true)
        : ISTLBackend_AMG<GO, s, Dune::SeqSSOR, Dune::BiCGSTABSolver>
          (gfs_, maxiter_, verbose_, reuse_, usesuperlu_)
      {}
    };

    /**
     * @brief Overlapping parallel BiCGStab solver preconditioned with AMG smoothed by ILU0.
     * @tparam GO The type of the grid operator 
     * (or the fakeGOTraits class for the old grid operator space).
     * @tparam s The bits to use for the globale index.
     */
    template<class GO, int s=96>
    class ISTLBackend_BCGS_AMG_ILU0
      : public ISTLBackend_AMG<GO, s, Dune::SeqILU0, Dune::BiCGSTABSolver>
    {
      typedef typename GO::Traits::TrialGridFunctionSpace GFS;
    public:
      /**
       * @brief Constructor
       * @param gfs_ The grid function space used.
       * @param maxiter_ The maximum number of iterations allowed.
       * @param verbose_ The verbosity level to use.
       * @param reuse_ Set true, if the Matrix to be used is always identical 
       * (AMG aggregation is then only performed once).
       * @param usesuperlu_ Set false, to suppress the no SuperLU warning
       */
      ISTLBackend_BCGS_AMG_ILU0(const GFS& gfs_, unsigned maxiter_=5000,
                                int verbose_=1, bool reuse_=false,
                                bool usesuperlu_=true)
        : ISTLBackend_AMG<GO, s, Dune::SeqILU0, Dune::BiCGSTABSolver>
          (gfs_, maxiter_, verbose_, reuse_, usesuperlu_)
      {}
    };

    //! \} Overlapping Solvers

    //! \} group Backend

  } // namespace PDELab
} // namespace Dune

#endif<|MERGE_RESOLUTION|>--- conflicted
+++ resolved
@@ -17,18 +17,11 @@
 #include <dune/istl/io.hh>
 #include <dune/istl/superlu.hh>
 
-<<<<<<< HEAD
 #include <dune/pdelab/constraints/constraints.hh>
 #include <dune/pdelab/gridfunctionspace/genericdatahandle.hh>
-#include <dune/pdelab/newton/newton.hh>
 #include <dune/pdelab/backend/istlvectorbackend.hh>
 #include <dune/pdelab/backend/istl/parallelhelper.hh>
 #include <dune/pdelab/backend/seqistlsolverbackend.hh>
-=======
-#include "istlvectorbackend.hh"
-#include "parallelistlhelper.hh"
-#include "seqistlsolverbackend.hh"
->>>>>>> 62b374ea
 
 namespace Dune {
   namespace PDELab {
@@ -174,13 +167,8 @@
       {
         range_type dd(d);
         set_constrained_dofs(cc,0.0,dd);
-<<<<<<< HEAD
         prec.apply(istl::raw(v),istl::raw(dd));
         Dune::PDELab::AddDataHandle<GFS,domain_type> adddh(gfs,v);
-=======
-        prec.apply(v,dd);
-        Dune::PDELab::AddDataHandle<GFS,domain_type,typename domain_type::field_type> adddh(gfs,v);
->>>>>>> 62b374ea
         if (gfs.gridView().comm().size()>1)
           gfs.gridView().communicate(adddh,Dune::All_All_Interface,Dune::ForwardCommunication);
       }
@@ -245,28 +233,12 @@
       {
         Dune::InverseOperatorResult stat;
         Y b(d); // need copy, since solver overwrites right hand side
-<<<<<<< HEAD
         solver.apply(istl::raw(v),istl::raw(b),stat);
         if (gfs.gridview().comm().size()>1)
           {
             AddDataHandle<GFS,X> adddh(gfs,v);
             gfs.gridView().communicate(adddh,Dune::All_All_Interface,Dune::ForwardCommunication);
           }
-=======
-        std::stringstream s1;
-        s1 << "b p" << gfs.gridView().comm().rank();
-        // printvector(std::cout,b.base(),s1.str(),s1.str(),8,10,2);
-        solver.apply(v,b,stat);
-        std::stringstream s2;
-        s2 << "v p" << gfs.gridView().comm().rank();
-        // printvector(std::cout,v.base(),s2.str(),s2.str(),8,10,2);
-        Dune::PDELab::AddDataHandle<GFS,X> adddh(gfs,v);
-        if (gfs.gridView().comm().size()>1)
-          gfs.gridView().communicate(adddh,Dune::All_All_Interface,Dune::ForwardCommunication);
-        std::stringstream s3;
-        s3 << "cv p" << gfs.gridView().comm().rank();
-        // printvector(std::cout,v.base(),s3.str(),s3.str(),8,10,2);
->>>>>>> 62b374ea
       }
 
       /*!
@@ -325,7 +297,6 @@
       {
         Dune::InverseOperatorResult stat;
         Y b(d); // need copy, since solver overwrites right hand side
-<<<<<<< HEAD
         solver.apply(istl::raw(v),istl::raw(b),stat);
         if (gfs.gridView().comm().size()>1)
           {
@@ -333,13 +304,6 @@
             AddDataHandle<GFS,X> adddh(gfs,v);
             gfs.gridView().communicate(adddh,Dune::InteriorBorder_All_Interface,Dune::ForwardCommunication);
           }
-=======
-        solver.apply(v,b,stat);
-        helper.mask(v);
-        Dune::PDELab::AddDataHandle<GFS,X> adddh(gfs,v);
-        if (gfs.gridView().comm().size()>1)
-          gfs.gridView().communicate(adddh,Dune::InteriorBorder_All_Interface,Dune::ForwardCommunication);
->>>>>>> 62b374ea
       }
 
       /*!
@@ -371,14 +335,7 @@
       typename X::ElementType dot (const X& x, const X& y) const
       {
         // do local scalar product on unique partition
-<<<<<<< HEAD
         typename X::ElementType sum = helper.disjointDot(x,y);
-=======
-        typename X::ElementType sum = 0;
-        for (typename X::size_type i=0; i<x.base().N(); ++i)
-          for (typename X::size_type j=0; j<x.base()[i].N(); ++j)
-            sum += (x.base()[i][j]*y.base()[i][j])*helper.mask(i,j);
->>>>>>> 62b374ea
 
         // do global communication
         return gfs.gridView().comm().sum(sum);
@@ -393,11 +350,7 @@
         return sqrt(static_cast<double>(this->dot(x,x)));
       }
 
-<<<<<<< HEAD
-      const  istl::ParallelHelper<GFS>& parallelHelper()
-=======
-      const  ParallelISTLHelper<GFS>& parallelHelper() const
->>>>>>> 62b374ea
+      const istl::ParallelHelper<GFS>& parallelHelper() const
       {
         return helper;
       }
@@ -653,11 +606,7 @@
         PREC prec(gfs,A);
         int verb=0;
         if (gfs.gridView().comm().rank()==0) verb=verbose;
-<<<<<<< HEAD
-        Solver<V> solver(pop,psp,prec,reduction,maxiter,verbose);
-=======
         Solver<V> solver(pop,psp,prec,reduction,maxiter,verb);
->>>>>>> 62b374ea
         Dune::InverseOperatorResult stat;
         solver.apply(z,r,stat);
         res.converged  = stat.converged;
@@ -774,7 +723,6 @@
       template<class M, class V, class W>
       void apply(M& A, V& z, W& r, typename W::ElementType reduction)
       {
-<<<<<<< HEAD
         Dune::SeqJac<typename M::BaseT,typename V::BaseT,typename W::BaseT> jac(istl::raw(A),1,1.0);
         jac.pre(istl::raw(z),istl::raw(r));
         jac.apply(istl::raw(z),istl::raw(r));
@@ -782,15 +730,6 @@
         if (gfs.gridView().comm().size()>1)
         {
           CopyDataHandle<GFS,V> copydh(gfs,z);
-=======
-        Dune::SeqJac<M,V,W> jac(A,1,1.0);
-        jac.pre(z,r);
-        jac.apply(z,r);
-        jac.post(z);
-        if (gfs.gridView().comm().size()>1)
-        {
-          Dune::PDELab::CopyDataHandle<GFS,V> copydh(gfs,z);
->>>>>>> 62b374ea
           gfs.gridView().communicate(copydh,Dune::InteriorBorder_All_Interface,Dune::ForwardCommunication);
         }
         res.converged  = true;
@@ -806,7 +745,7 @@
     //! \} Overlapping Solvers
 
     template<class GO, int s, template<class,class,class,int> class Preconditioner,
-             template<class> class Solver, bool skipBlocksizeCheck = false>
+             template<class> class Solver>
     class ISTLBackend_AMG : public LinearResultStorage
     {
       typedef typename GO::Traits::TrialGridFunctionSpace GFS;
@@ -814,13 +753,8 @@
       typedef typename GO::Traits::Jacobian M;
       typedef typename M::BaseT MatrixType;
       typedef typename GO::Traits::Domain V;
-<<<<<<< HEAD
       typedef typename V::BaseT VectorType;
       typedef typename istl::CommSelector<s,Dune::MPIHelper::isFake>::type Comm;
-=======
-      typedef typename BlockProcessor<GFS,skipBlocksizeCheck>::template AMGVectorTypeSelector<V>::Type VectorType;
-      typedef typename CommSelector<s,Dune::MPIHelper::isFake>::type Comm;
->>>>>>> 62b374ea
 #if HAVE_MPI
       typedef Preconditioner<MatrixType,VectorType,VectorType,1> Smoother;
       typedef Dune::BlockPreconditioner<VectorType,VectorType,Comm,Smoother> ParSmoother;
@@ -833,24 +767,19 @@
       typedef Dune::Amg::AMG<Operator,VectorType,ParSmoother,Comm> AMG;
 
     public:
-<<<<<<< HEAD
-      ISTLBackend_AMG(const GFS& gfs_, unsigned maxiter_=5000,
-                      int verbose_=1, bool reuse_=false)
-        : gfs(gfs_), phelper(gfs,verbose_), maxiter(maxiter_), params(15,2000), verbose(verbose_), reuse(reuse_), firstapply(true)
-=======
-      
-      /** 
+
+      /**
        * @brief Parameters object to customize matrix hierachy building.
        */
       typedef Dune::Amg::Parameters Parameters;
 
-      ISTLBackend_AMG(const GFS& gfs_, unsigned maxiter_=5000, 
+    public:
+      ISTLBackend_AMG(const GFS& gfs_, unsigned maxiter_=5000,
                       int verbose_=1, bool reuse_=false,
                       bool usesuperlu_=true)
         : gfs(gfs_), phelper(gfs,verbose_), maxiter(maxiter_), params(15,2000),
           verbose(verbose_), reuse(reuse_), firstapply(true),
           usesuperlu(usesuperlu_)
->>>>>>> 62b374ea
       {
         params.setDefaultValuesIsotropic(GFS::Traits::GridViewType::Traits::Grid::dimension);
         params.setDebugLevel(verbose_);
@@ -858,7 +787,7 @@
         if (gfs.gridView().comm().rank() == 0 && usesuperlu == true)
           {
             std::cout << "WARNING: You are using AMG without SuperLU!"
-                      << " Please consider installing SuperLU," 
+                      << " Please consider installing SuperLU,"
                       << " or set the usesuperlu flag to false"
                       << " to suppress this warning." << std::endl;
           }
@@ -868,22 +797,18 @@
        /*! \brief set AMG parameters
 
         \param[in] params_ a parameter object of Type Dune::Amg::Parameters
-<<<<<<< HEAD
-      */
-=======
-      */     
+      */
       void setParameters(const Parameters& params_)
       {
         params = params_;
       }
-        
->>>>>>> 62b374ea
-      void setparams(Parameters params_)
+
+      void setparams(Parameters params_) DUNE_DEPRECATED_MSG("setparams() is deprecated, use setParameters() instead")
       {
         params = params_;
       }
 
-      /** 
+      /**
        * @brief Get the parameters describing the behaviuour of AMG.
        *
        * The returned object can be adjusted to ones needs and then can be
@@ -894,7 +819,7 @@
       {
         return params;
       }
-      
+
       /*! \brief compute global norm of a vector
 
         \param[in] v the given vector
@@ -915,14 +840,9 @@
       */
       void apply(M& A, V& z, V& r, typename V::ElementType reduction)
       {
-<<<<<<< HEAD
+        Timer watch;
         Comm oocc(gfs.gridView().comm());
         MatrixType& mat=istl::raw(A);
-=======
-        Timer watch;
-        Comm oocc(gfs.gridView().comm());
-        MatrixType& mat=A.base();
->>>>>>> 62b374ea
         typedef Dune::Amg::CoarsenCriterion<Dune::Amg::SymmetricCriterion<MatrixType,
           Dune::Amg::FirstDiagonal> > Criterion;
 #if HAVE_MPI
@@ -937,13 +857,9 @@
         smootherArgs.iterations = 1;
         smootherArgs.relaxationFactor = 1;
         Criterion criterion(params);
-<<<<<<< HEAD
-
-=======
         stats.tprepare=watch.elapsed();
         watch.reset();
-        
->>>>>>> 62b374ea
+
         int verb=0;
         if (gfs.gridView().comm().rank()==0) verb=verbose;
         //only construct a new AMG if the matrix changes
@@ -957,15 +873,9 @@
         watch.reset();
         Solver<VectorType> solver(oop,sp,*amg,reduction,maxiter,verb);
         Dune::InverseOperatorResult stat;
-<<<<<<< HEAD
 
         solver.apply(istl::raw(z),istl::raw(r),stat);
-=======
-        
-        solver.apply(BlockProcessor<GFS,skipBlocksizeCheck>::getVector(z),
-            BlockProcessor<GFS,skipBlocksizeCheck>::getVector(r),stat);
         stats.tsolve= watch.elapsed();
->>>>>>> 62b374ea
         res.converged  = stat.converged;
         res.iterations = stat.iterations;
         res.elapsed    = stat.elapsed;
@@ -973,34 +883,26 @@
         res.conv_rate  = stat.conv_rate;
       }
 
-      /** 
-       * @brief Get statistics of the AMG solver (no of levels, timings). 
-       * @return statistis of the AMG solver. 
+      /**
+       * @brief Get statistics of the AMG solver (no of levels, timings).
+       * @return statistis of the AMG solver.
        */
       const ISTLAMGStatistics& statistics() const
       {
         return stats;
       }
-      
+
     private:
       const GFS& gfs;
       PHELPER phelper;
-<<<<<<< HEAD
-      LinearSolverResult<double> res;
-=======
->>>>>>> 62b374ea
       unsigned maxiter;
       Parameters params;
       int verbose;
       bool reuse;
       bool firstapply;
-<<<<<<< HEAD
+      bool usesuperlu;
       shared_ptr<AMG> amg;
-=======
-      bool usesuperlu;
-      Dune::shared_ptr<AMG> amg;
       ISTLAMGStatistics stats;
->>>>>>> 62b374ea
     };
 
     //! \addtogroup PDELab_ovlpsolvers Overlapping Solvers
@@ -1027,17 +929,11 @@
        * (AMG aggregation is then only performed once).
        * @param usesuperlu_ Set false, to suppress the no SuperLU warning
        */
-<<<<<<< HEAD
       ISTLBackend_CG_AMG_SSOR(const GFS& gfs_, unsigned maxiter_=5000,
-                              int verbose_=1, bool reuse_=false)
-        : ISTLBackend_AMG<GO, s, Dune::SeqSSOR, Dune::CGSolver>(gfs_, maxiter_,verbose_,reuse_)
-=======
-      ISTLBackend_CG_AMG_SSOR(const GFS& gfs_, unsigned maxiter_=5000, 
                               int verbose_=1, bool reuse_=false,
                               bool usesuperlu_=true)
         : ISTLBackend_AMG<GO, s, Dune::SeqSSOR, Dune::CGSolver>
           (gfs_, maxiter_, verbose_, reuse_, usesuperlu_)
->>>>>>> 62b374ea
       {}
     };
 
@@ -1072,7 +968,7 @@
 
     /**
      * @brief Overlapping parallel BiCGStab solver preconditioned with AMG smoothed by ILU0.
-     * @tparam GO The type of the grid operator 
+     * @tparam GO The type of the grid operator
      * (or the fakeGOTraits class for the old grid operator space).
      * @tparam s The bits to use for the globale index.
      */
@@ -1087,7 +983,7 @@
        * @param gfs_ The grid function space used.
        * @param maxiter_ The maximum number of iterations allowed.
        * @param verbose_ The verbosity level to use.
-       * @param reuse_ Set true, if the Matrix to be used is always identical 
+       * @param reuse_ Set true, if the Matrix to be used is always identical
        * (AMG aggregation is then only performed once).
        * @param usesuperlu_ Set false, to suppress the no SuperLU warning
        */
