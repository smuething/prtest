--- conflicted
+++ resolved
@@ -713,358 +713,14 @@
     };
     //! \} Nonoverlapping Solvers
 
-<<<<<<< HEAD
-    /**
-    * @brief Helper class for adding up matrix entries on border.
-    * @tparam GridOperator The grid operator to work on.
-    * @tparam MatrixType The MatrixType.
-    */
-    template<class GridOperator, class MatrixType>
-    class VertexExchanger
-    {
-      typedef MatrixType Matrix;
-      typedef typename GridOperator::Traits GridOperatorTraits;
-      typedef typename GridOperatorTraits::JacobianField Scalar;
-      typedef typename GridOperatorTraits::TrialGridFunctionSpace GFS;
-      typedef typename GFS::Traits::GridViewType GridView;
-      enum {dim = GridView::dimension};
-      typedef typename GridView::Traits::Grid Grid;
-      typedef typename Matrix::block_type BlockType;
-      typedef typename GridView::template Codim<dim>::Iterator  VertexIterator;
-      typedef typename Grid::Traits::GlobalIdSet IDS;
-      typedef typename IDS::IdType IdType;
-      typedef typename Matrix::RowIterator RowIterator;
-      typedef typename Matrix::ColIterator ColIterator;
-
-    public:
-      /*! \brief Constructor. Sets up the local to global relations.
-
-      \param[in] gridView The grid view to operate on.
-      */
-      VertexExchanger(const GridView& gridView)
-        : gridView_(gridView)
-      {
-        gid2Index_.clear();
-        index2GID_.clear();
-
-
-        VertexIterator vertexEndIt = gridView_.template end<dim>();
-        for (VertexIterator vertexIt = gridView_.template begin<dim>(); vertexIt != vertexEndIt; ++vertexIt)
-        {
-          if (vertexIt->partitionType() == BorderEntity)
-          {
-            int localIdx = gridView_.indexSet().index(*vertexIt);
-            IdType globalIdx = gridView_.grid().globalIdSet().id(*vertexIt);
-
-            std::pair<IdType,int> g2iPair(globalIdx, localIdx);
-            gid2Index_.insert(g2iPair);
-
-            std::pair<int,IdType> i2gPair(localIdx, globalIdx);
-            index2GID_.insert(i2gPair);
-
-          }
-        }
-      }
-
-      /**
-       * @brief A DataHandle class to exchange matrix sparsity patterns.
-       *
-       *  We look at a 2D example with a nonoverlapping grid,
-       *  two processes and no ghosts with Q1 discretization.
-       *  Process 0 has the left part of the domain
-       *  with three cells and eight vertices (1-8),
-       *  Process 1 the right part with three cells
-       *  and eight vertices (2,4,7-12).
-       *  <pre>
-       *  1 _ 2        2 _ 9 _ 10
-       *  |   |        |   |   |
-       *  3 _ 4 _ 7    4 _ 7 _ 11
-       *  |   |   |        |   |
-       *  5 _ 6 _ 8        8 _ 12
-       *  </pre>
-       *  If we look at vertex 7 and the corresponding entries in the matrix for P0,
-       *  there will be entries for (7,4) and (7,8), but not for (7,2).
-       *  The MatPatternExchange class will find these entries and returns a vector "sparsity",
-       *  that contains all missing connections.
-       */
-      class MatPatternExchange
-        : public CommDataHandleIF<MatPatternExchange,IdType> {
-        typedef typename Matrix::RowIterator RowIterator;
-        typedef typename Matrix::ColIterator ColIterator;
-      public:
-        //! Export type of data for message buffer
-        typedef IdType DataType;
-
-        /** @brief Returns true if data for given valid codim should be communicated
-         */
-        bool contains (int dim, int codim) const
-        {
-          return (codim==dim);
-        }
-
-        /** @brief Returns true if size of data per entity of given dim and codim is a constant
-        */
-        bool fixedsize (int dim, int codim) const
-        {
-          return false;
-        }
-
-        /** @brief How many objects of type DataType have to be sent for a given entity
-        */
-        template<class EntityType>
-        size_t size (EntityType& e) const
-        {
-          int i = gridView_.indexSet().index(e);
-          int n = 0;
-          for (ColIterator j = A_[i].begin(); j != A_[i].end(); ++j)
-            {
-              typename std::map<int,IdType>::const_iterator it = index2GID_.find(j.index());
-              if (it != index2GID_.end())
-                n++;
-            }
-
-          return n;
-        }
-
-        /** @brief Pack data from user to message buffer
-        */
-        template<class MessageBuffer, class EntityType>
-        void gather (MessageBuffer& buff, const EntityType& e) const
-        {
-          int i = gridView_.indexSet().index(e);
-          for (ColIterator j = A_[i].begin(); j != A_[i].end(); ++j)
-            {
-              typename std::map<int,IdType>::const_iterator it=index2GID_.find(j.index());
-              if (it != index2GID_.end())
-                buff.write(it->second);
-            }
-
-        }
-
-        /** @brief Unpack data from message buffer to user
-        */
-        template<class MessageBuffer, class EntityType>
-        void scatter (MessageBuffer& buff, const EntityType& e, size_t n)
-        {
-          int i = gridView_.indexSet().index(e);
-          for (size_t k = 0; k < n; k++)
-            {
-              IdType id;
-              buff.read(id);
-              // only add entries corresponding to border entities
-              typename std::map<IdType,int>::const_iterator it = gid2Index_.find(id);
-              if (it != gid2Index_.end()
-                  && sparsity_[i].find(it->second) == sparsity_[i].end()
-                  && helper_.ghost(it->second,0) != 1<<24)
-                sparsity_[i].insert(it->second);
-            }
-        }
-
-        /**
-         * @brief Get the communicated sparsity pattern
-         * @return the vector with the sparsity pattern
-         */
-        std::vector<std::set<int> >& sparsity ()
-        {
-          return sparsity_;
-        }
-
-        /** @brief Constructor
-            @param[in] gridView Grid view.
-            @param[in] g2i Global to local index map.
-            @param[in] i2g Local to global index map.
-            @param[in] A Matrix to operate on.
-            @param[in] helper parallel istl helper.
-        */
-        MatPatternExchange (const GridView& gridView,
-                            const std::map<IdType,int>& g2i,
-                            const std::map<int,IdType>& i2g, Matrix& A,
-                            const ParallelISTLHelper<GFS>& helper)
-          : gridView_(gridView), gid2Index_(g2i), index2GID_(i2g),
-            sparsity_(A.N()), A_(A), helper_(helper)
-        {}
-
-      private:
-        const GridView& gridView_;
-        const std::map<IdType,int>& gid2Index_;
-        const std::map<int,IdType>& index2GID_;
-        std::vector<std::set<int> > sparsity_;
-        Matrix& A_;
-        const ParallelISTLHelper<GFS>& helper_;
-      };
-
-      //! Local matrix blocks associated with the global id set
-      struct MatEntry
-      {
-        IdType first;
-        BlockType second;
-        MatEntry (const IdType& f, const BlockType& s) : first(f),second(s) {}
-        MatEntry () {}
-      };
-
-      //! A DataHandle class to exchange matrix entries
-      class MatEntryExchange
-      : public CommDataHandleIF<MatEntryExchange,MatEntry> {
-        typedef typename Matrix::RowIterator RowIterator;
-        typedef typename Matrix::ColIterator ColIterator;
-      public:
-        //! Export type of data for message buffer
-        typedef MatEntry DataType;
-
-        /** @brief Returns true if data for given valid codim should be communicated
-        */
-        bool contains (int dim, int codim) const
-        {
-          return (codim==dim);
-        }
-
-        /** @brief Returns true if size of data per entity of given dim and codim is a constant
-        */
-        bool fixedsize (int dim, int codim) const
-        {
-          return false;
-        }
-
-        /** @brief How many objects of type DataType have to be sent for a given entity
-        */
-        template<class EntityType>
-        size_t size (EntityType& e) const
-        {
-          int i = gridView_.indexSet().index(e);
-          int n = 0;
-          for (ColIterator j = A_[i].begin(); j != A_[i].end(); ++j)
-            {
-            typename std::map<int,IdType>::const_iterator it = index2GID_.find(j.index());
-            if (it != index2GID_.end())
-              n++;
-            }
-
-            return n;
-        }
-
-        /** @brief Pack data from user to message buffer
-        */
-        template<class MessageBuffer, class EntityType>
-        void gather (MessageBuffer& buff, const EntityType& e) const
-        {
-          int i = gridView_.indexSet().index(e);
-          for (ColIterator j = A_[i].begin(); j != A_[i].end(); ++j)
-            {
-              typename std::map<int,IdType>::const_iterator it=index2GID_.find(j.index());
-              if (it != index2GID_.end())
-                buff.write(MatEntry(it->second,*j));
-            }
-
-        }
-
-        /** @brief Unpack data from message buffer to user
-        */
-        template<class MessageBuffer, class EntityType>
-        void scatter (MessageBuffer& buff, const EntityType& e, size_t n)
-        {
-          int i = gridView_.indexSet().index(e);
-          for (size_t k = 0; k < n; k++)
-          {
-            MatEntry m;
-            buff.read(m);
-            // only add entries corresponding to border entities
-            typename std::map<IdType,int>::const_iterator it = gid2Index_.find(m.first);
-            if (it != gid2Index_.end())
-              if (A_[i].find(it->second) != A_[i].end())
-                A_[i][it->second] += m.second;
-          }
-        }
-
-        /** @brief Constructor
-        @param[in] gridView Grid view.
-        @param[in] g2i Global to local index map.
-        @param[in] i2g Local to global index map.
-        @param[in] A Matrix to operate on.
-        */
-        MatEntryExchange (const GridView& gridView, const std::map<IdType,int>& g2i,
-                          const std::map<int,IdType>& i2g,
-                          Matrix& A)
-          : gridView_(gridView), gid2Index_(g2i), index2GID_(i2g), A_(A)
-        {}
-
-      private:
-        const GridView& gridView_;
-        const std::map<IdType,int>& gid2Index_;
-        const std::map<int,IdType>& index2GID_;
-        Matrix& A_;
-      };
-
-      /** @brief communicates values for the sparsity pattern of the new matrix.
-          @param A Matrix to operate on.
-          @param helper ParallelelISTLHelper.
-      */
-      void getextendedmatrix (Matrix& A,const ParallelISTLHelper<GFS>& helper)
-      {
-        if (gridView_.comm().size() > 1) {
-          Matrix tmp(A);
-          std::size_t nnz=0;
-          // get entries from other processes
-          MatPatternExchange datahandle(gridView_, gid2Index_, index2GID_, A, helper);
-          gridView_.communicate(datahandle, InteriorBorder_InteriorBorder_Interface, ForwardCommunication);
-          std::vector<std::set<int> >& sparsity = datahandle.sparsity();
-          // add own entries, count number of nonzeros
-          for (RowIterator i = A.begin(); i != A.end(); ++i){
-            for (ColIterator j = A[i.index()].begin(); j != A[i.index()].end(); ++j){
-              if (sparsity[i.index()].find(j.index()) == sparsity[i.index()].end())
-                sparsity[i.index()].insert(j.index());
-            }
-            nnz += sparsity[i.index()].size();
-          }
-          A.setSize(tmp.N(), tmp.N(), nnz);
-          A.setBuildMode(Matrix::row_wise);
-          typename Matrix::CreateIterator citer = A.createbegin();
-          typedef typename std::vector<std::set<int> >::const_iterator Iter;
-          for (Iter i = sparsity.begin(), end = sparsity.end(); i!=end; ++i, ++citer){
-            typedef typename std::set<int>::const_iterator SIter;
-            for (SIter si = i->begin(), send = i->end(); si!=send; ++si)
-              citer.insert(*si);
-          }
-          // set matrix old values
-          A = 0;
-          for (RowIterator i = tmp.begin(); i != tmp.end(); ++i)
-            for (ColIterator j = tmp[i.index()].begin(); j != tmp[i.index()].end(); ++j){
-              A[i.index()][j.index()] = tmp[i.index()][j.index()];
-            }
-        }
-      }
-
-      /** @brief Sums up the entries corresponding to border vertices.
-      @param A Matrix to operate on.
-      */
-      void sumEntries (Matrix& A)
-      {
-        if (gridView_.comm().size() > 1)
-        {
-          MatEntryExchange datahandle(gridView_, gid2Index_, index2GID_, A);
-          gridView_.communicate(datahandle, InteriorBorder_InteriorBorder_Interface, ForwardCommunication);
-        }
-      }
-
-      private:
-      const GridView& gridView_;
-      std::map<IdType,int> gid2Index_;
-      std::map<int,IdType> index2GID_;
-    };
-
-=======
-
->>>>>>> 92b784f9
+
     template<class GO,
              template<class,class,class,int> class Preconditioner,
              template<class> class Solver>
     class ISTLBackend_NOVLP_BASE_PREC
     {
       typedef typename GO::Traits::TrialGridFunctionSpace GFS;
-<<<<<<< HEAD
-      typedef Dune::PDELab::ParallelISTLHelper<GFS> PHELPER;
-=======
       typedef istl::ParallelHelper<GFS> PHELPER;
->>>>>>> 92b784f9
 
     public:
       /*! \brief Constructor.
@@ -1107,11 +763,7 @@
       template<class M, class V, class W>
       void apply(M& A, V& z, W& r, typename V::ElementType reduction)
       {
-<<<<<<< HEAD
-        typedef typename CommSelector<96,Dune::MPIHelper::isFake>::type Comm;
-=======
         typedef typename istl::CommSelector<96,Dune::MPIHelper::isFake>::type Comm;
->>>>>>> 92b784f9
         typedef typename M::BaseT MatrixType;
         MatrixType& mat=istl::raw(A);
         typedef typename V::BaseT VectorType;
@@ -1190,10 +842,6 @@
   class ISTLBackend_NOVLP_BCGS_SSORk
     : public ISTLBackend_NOVLP_BASE_PREC<GO,Dune::SeqSSOR, Dune::BiCGSTABSolver>
   {
-<<<<<<< HEAD
-    typedef typename GO::Traits::TrialGridFunctionSpace GFS;
-=======
->>>>>>> 92b784f9
 
   public:
     /*! \brief make a linear solver object
@@ -1216,10 +864,6 @@
   class ISTLBackend_NOVLP_CG_SSORk
     : public ISTLBackend_NOVLP_BASE_PREC<GO,Dune::SeqSSOR, Dune::CGSolver>
   {
-<<<<<<< HEAD
-    typedef typename GO::Traits::TrialGridFunctionSpace GFS;
-=======
->>>>>>> 92b784f9
 
   public:
     /*! \brief make a linear solver object
@@ -1235,11 +879,7 @@
     {}
   };
     //! \} Nonoverlapping Solvers
-<<<<<<< HEAD
-
-=======
     //! \} group Backend
->>>>>>> 92b784f9
 
     template<class GO,int s, template<class,class,class,int> class Preconditioner,
              template<class> class Solver>
@@ -1265,11 +905,7 @@
       typedef Dune::Amg::Parameters Parameters;
 
     public:
-<<<<<<< HEAD
-      ISTLBackend_AMG_NOVLP(const GFS& gfs_, unsigned maxiter_=5000,
-=======
       ISTLBackend_AMG_NOVLP(const GO& grid_operator, unsigned maxiter_=5000,
->>>>>>> 92b784f9
                             int verbose_=1, bool reuse_=false,
                             bool usesuperlu_=true)
         : _grid_operator(grid_operator)
@@ -1304,11 +940,7 @@
         params = params_;
       }
 
-<<<<<<< HEAD
-      void setparams(Parameters params_)
-=======
       void setparams(Parameters params_) DUNE_DEPRECATED_MSG("setparams() is deprecated, use setParameters() instead")
->>>>>>> 92b784f9
       {
         params = params_;
       }
@@ -1338,16 +970,6 @@
         return psp.norm(x);
       }
 
-<<<<<<< HEAD
-      /*! \brief solve the given linear system
-
-        \param[in] A the given matrix
-        \param[out] z the solution vector to be computed
-        \param[in] r right hand side
-        \param[in] reduction to be achieved
-      */
-=======
->>>>>>> 92b784f9
       void apply(M& A, V& z, V& r, typename V::ElementType reduction)
       {
         Timer watch;
@@ -1356,16 +978,8 @@
           Dune::Amg::FirstDiagonal> > Criterion;
 #if HAVE_MPI
         Comm oocc(gfs.gridView().comm(),Dune::SolverCategory::nonoverlapping);
-<<<<<<< HEAD
-        typedef VertexExchanger<GO,MatrixType> Exchanger;
-        Exchanger exchanger(gfs.gridView());
-        exchanger.getextendedmatrix(mat,phelper);
-        exchanger.sumEntries(mat);
-        phelper.createIndexSetAndProjectForAMG(mat, oocc);
-=======
         _grid_operator.make_consistent(A);
         phelper.createIndexSetAndProjectForAMG(A, oocc);
->>>>>>> 92b784f9
         Dune::NonoverlappingSchwarzScalarProduct<VectorType,Comm> sp(oocc);
         Operator oop(mat, oocc);
 #else
@@ -1453,26 +1067,9 @@
     class ISTLBackend_NOVLP_CG_AMG_SSOR
       : public ISTLBackend_AMG_NOVLP<GO, s, Dune::SeqSSOR, Dune::CGSolver>
     {
-<<<<<<< HEAD
-      typedef typename GO::Traits::TrialGridFunctionSpace GFS;
-
-    public:
-     /**
-       * @brief Constructor
-       * @param gfs_ The grid function space used.
-       * @param maxiter_ The maximum number of iterations allowed.
-       * @param verbose_ The verbosity level to use.
-       * @param reuse_ Set true, if the Matrix to be used is always identical
-       * (AMG aggregation is then only performed once).
-       * @param usesuperlu_ Set false, to suppress the no SuperLU warning
-       */
-
-      ISTLBackend_NOVLP_CG_AMG_SSOR(const GFS& gfs_, unsigned maxiter_=5000,
-=======
 
     public:
       ISTLBackend_NOVLP_CG_AMG_SSOR(const GO& grid_operator, unsigned maxiter_=5000,
->>>>>>> 92b784f9
                                     int verbose_=1, bool reuse_=false,
                                     bool usesuperlu_=true)
         : ISTLBackend_AMG_NOVLP<GO, s, Dune::SeqSSOR, Dune::CGSolver>(grid_operator, maxiter_,verbose_,reuse_,usesuperlu_)
@@ -1495,25 +1092,9 @@
     class ISTLBackend_NOVLP_BCGS_AMG_SSOR
       : public ISTLBackend_AMG_NOVLP<GO, s, Dune::SeqSSOR, Dune::BiCGSTABSolver>
     {
-<<<<<<< HEAD
-      typedef typename GO::Traits::TrialGridFunctionSpace GFS;
-
-    public:
-      /**
-       * @brief Constructor
-       * @param gfs_ The grid function space used.
-       * @param maxiter_ The maximum number of iterations allowed.
-       * @param verbose_ The verbosity level to use.
-       * @param reuse_ Set true, if the Matrix to be used is always identical
-       * (AMG aggregation is then only performed once).
-       * @param usesuperlu_ Set false, to suppress the no SuperLU warning
-       */
-      ISTLBackend_NOVLP_BCGS_AMG_SSOR(const GFS& gfs_, unsigned maxiter_=5000,
-=======
 
     public:
       ISTLBackend_NOVLP_BCGS_AMG_SSOR(const GO& grid_operator, unsigned maxiter_=5000,
->>>>>>> 92b784f9
                                       int verbose_=1, bool reuse_=false,
                                       bool usesuperlu_=true)
         : ISTLBackend_AMG_NOVLP<GO, s, Dune::SeqSSOR, Dune::BiCGSTABSolver>(grid_operator, maxiter_,verbose_,reuse_,usesuperlu_)
@@ -1536,25 +1117,9 @@
     class ISTLBackend_NOVLP_LS_AMG_SSOR
       : public ISTLBackend_AMG_NOVLP<GO, s, Dune::SeqSSOR, Dune::LoopSolver>
     {
-<<<<<<< HEAD
-      typedef typename GO::Traits::TrialGridFunctionSpace GFS;
-
-    public:
-      /**
-       * @brief Constructor
-       * @param gfs_ The grid function space used.
-       * @param maxiter_ The maximum number of iterations allowed.
-       * @param verbose_ The verbosity level to use.
-       * @param reuse_ Set true, if the Matrix to be used is always identical
-       * (AMG aggregation is then only performed once).
-       * @param usesuperlu_ Set false, to suppress the no SuperLU warning
-       */
-      ISTLBackend_NOVLP_LS_AMG_SSOR(const GFS& gfs_, unsigned maxiter_=5000,
-=======
 
     public:
       ISTLBackend_NOVLP_LS_AMG_SSOR(const GO& grid_operator, unsigned maxiter_=5000,
->>>>>>> 92b784f9
                                     int verbose_=1, bool reuse_=false,
                                     bool usesuperlu_=true)
         : ISTLBackend_AMG_NOVLP<GO, s, Dune::SeqSSOR, Dune::LoopSolver>(grid_operator, maxiter_,verbose_,reuse_,usesuperlu_)
