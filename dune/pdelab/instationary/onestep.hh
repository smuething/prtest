--- conflicted
+++ resolved
@@ -774,13 +774,8 @@
        * there).
        */
       OneStepMethod(const TimeSteppingParameterInterface<T>& method_,
-<<<<<<< HEAD
-                    IGOS& igos_, const PDESOLVER& pdesolver_)
+                    IGOS& igos_, PDESOLVER& pdesolver_)
         : method(&method_), igos(igos_), pdesolver(pdesolver_), verbosityLevel(1), step(1)
-=======
-                    IGOS& igos_, PDESOLVER& pdesolver_)
-	: method(&method_), igos(igos_), pdesolver(pdesolver_), verbosityLevel(1), step(1)
->>>>>>> 62b374ea
       {
         if (igos.trialGridFunctionSpace().gridView().comm().rank()>0)
           verbosityLevel = 0;
@@ -1109,16 +1104,11 @@
         LocalTag mytag;
         mytag << "ExplicitOneStepMethod::apply(): ";
 
-<<<<<<< HEAD
         std::vector<TrlV*> x(1); // vector of pointers to all steps
         x[0] = &xold;         // initially we have only one
-=======
-	std::vector<TrlV*> x(1); // vector of pointers to all steps
-	x[0] = &xold;         // initially we have only one
         if(verbosityLevel>=4)
           std::cout << mytag << "Creating residual vectors alpha and beta..."
                     << std::endl;
->>>>>>> 62b374ea
         TstV alpha(igos.testGridFunctionSpace()), beta(igos.testGridFunctionSpace()); // split residual vectors
         if(verbosityLevel>=4)
           std::cout << mytag
@@ -1141,34 +1131,23 @@
                     << std::endl;
           std::cout.flags(oldflags);
         }
-<<<<<<< HEAD
-=======
-        
-	// prepare assembler
+
+        // prepare assembler
         if(verbosityLevel>=4)
           std::cout << mytag << "Preparing assembler..." << std::endl;
-	igos.preStep(*method,time,dt);
+        igos.preStep(*method,time,dt);
         if(verbosityLevel>=4)
           std::cout << mytag << "Preparing assembler... done." << std::endl;
->>>>>>> 62b374ea
-
-        // prepare assembler
-        igos.preStep(*method,time,dt);
 
         // loop over all stages
         for(unsigned r=1; r<=method->s(); ++r)
-<<<<<<< HEAD
           {
-            if (verbosityLevel>=2){
-=======
-	  {
             LocalTag stagetag(mytag);
             stagetag << "stage " << r << ": ";
             if (verbosityLevel>=4)
               std::cout << stagetag << "Start." << std::endl;
 
-	    if (verbosityLevel>=2){
->>>>>>> 62b374ea
+            if (verbosityLevel>=2){
               std::ios_base::fmtflags oldflags = std::cout.flags();
               std::cout << "STAGE "
                         << r
@@ -1201,16 +1180,12 @@
             D = 0.0;
             alpha = 0.0;
             beta = 0.0;
-<<<<<<< HEAD
-            igos.explicit_jacobian_residual(r,x,D,alpha,beta);
-=======
             if(verbosityLevel>=4)
               std::cout << stagetag << "Assembling residual..." << std::endl;
-	    igos.explicit_jacobian_residual(r,x,D,alpha,beta);
+            igos.explicit_jacobian_residual(r,x,D,alpha,beta);
             if(verbosityLevel>=4)
               std::cout << stagetag << "Assembling residual... done."
                         << std::endl;
->>>>>>> 62b374ea
 
             // let time controller compute the optimal dt in first stage
             if (r==1)
@@ -1244,15 +1219,10 @@
               }
 
             // combine residual with selected dt
-<<<<<<< HEAD
             if (verbosityLevel>=4)
-              std::cout << "axpy ..." << std::endl;
-=======
-            if (verbosityLevel>=4) 
               std::cout << stagetag
                         << "Combining residuals with selected dt..."
                         << std::endl;
->>>>>>> 62b374ea
             alpha.axpy(dt,beta);
             if (verbosityLevel>=4)
               std::cout << stagetag
@@ -1260,40 +1230,24 @@
                         << std::endl;
 
             // solve diagonal system
-<<<<<<< HEAD
             if (verbosityLevel>=4)
-              std::cout << "solver ..." << std::endl;
-=======
-            if (verbosityLevel>=4) 
               std::cout << stagetag << "Solving diagonal system..."
                         << std::endl;
->>>>>>> 62b374ea
             ls.apply(D,*x[r],alpha,0.99); // dummy reduction
             if (verbosityLevel>=4)
               std::cout << stagetag << "Solving diagonal system... done."
                         << std::endl;
 
             // stage cleanup
-<<<<<<< HEAD
             if (verbosityLevel>=4)
-              std::cout << "postStage ..." << std::endl;
-=======
-            if (verbosityLevel>=4) 
               std::cout << stagetag << "Cleanup..." << std::endl;
->>>>>>> 62b374ea
             igos.postStage();
             if (verbosityLevel>=4)
               std::cout << stagetag << "Cleanup... done" << std::endl;
 
-<<<<<<< HEAD
             if (verbosityLevel>=4)
-              std::cout << "stage " << r << " completed." << std::endl;
+              std::cout << stagetag << "Finished." << std::endl;
           }
-=======
-            if (verbosityLevel>=4) 
-              std::cout << stagetag << "Finished." << std::endl;
-	  }
->>>>>>> 62b374ea
 
         // delete intermediate steps
         for(unsigned i=1; i<method->s(); ++i) delete x[i];
