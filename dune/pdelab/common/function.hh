//-*- tab-width: 4; indent-tabs-mode: nil -*-
#ifndef DUNE_PDELAB_FUNCTION_HH
#define DUNE_PDELAB_FUNCTION_HH

#include <iostream>
#include <sstream>

#include <dune/common/deprecated.hh>
#include <dune/common/static_assert.hh>
#include <dune/common/exceptions.hh>
#include <dune/common/typetraits.hh>
#include <dune/common/fvector.hh>
#include <dune/common/fmatrix.hh>

#include <dune/grid/utility/hierarchicsearch.hh>

#include "typetree.hh"
#include "vtkexport.hh"
#include "geometrywrapper.hh"

namespace Dune {
  namespace PDELab {

    //! \addtogroup PDELab_Function Function
    //! \ingroup PDELab
    //! \{

	//! traits class holding function signature, same as in local function
    //! \tparam DF The numeric type of the field representing the domain.
    //! \tparam dimension of the domain.
    //! \tparam D The type of the domain.
    //! \tparam m The dimension of the range.
    //! \tparam RF The numeric type of the field representing the range.
    //! \tparam R The type of the range.
	template<class DF, int n, class D, class RF, int m, class R>
	struct FunctionTraits
	{
	  //! \brief Export type for domain field
	  typedef DF DomainFieldType;
      
      // Enum for domain dimension
	  enum {
		//! \brief dimension of the domain
		dimDomain = n
	  };

      //! \brief domain type in dim-size coordinates
	  typedef D DomainType;

	  //! \brief Export type for range field
	  typedef RF RangeFieldType;

      // Enum for range dimension
	  enum {
		//! \brief dimension of the range
		dimRange = m
	  };

	  //! \brief range type
	  typedef R RangeType;
	};

    //! \brief a Function that maps x in DomainType to y in RangeType
    //! \tparam T The type of the function traits
    //! \tparam Imp The type implementing the interface.
	template<class T, class Imp>
	class FunctionInterface
	{
	public:
	  //! \brief Export type traits
	  typedef T Traits;

	  /** \brief Evaluate all basis function at given position

		  Evaluates all shape functions at the given position and returns
		  these values in a vector.
	  */
	  inline void evaluate (const typename Traits::DomainType& x,
							typename Traits::RangeType& y) const
	  {
		asImp().evaluate(x,y);
	  }

	private:
	  Imp& asImp () {return static_cast<Imp &> (*this);}
	  const Imp& asImp () const {return static_cast<const Imp &>(*this);}
	};

    //! \brief Default class for additional methods in instationary functions
    class InstationaryFunctionDefaults
    {
    public:
      //! set time for subsequent evaluation
      /**
       * This method sets the time for subsequent calls to any of the
       * evaluation methods.
       *
       * \note This default method does nothing, it just ensures setTime() can
       *       be called without ill effects.
       * \note Function implementation are free to restrict the types of
       *       acceptable parameters.  This should be noted in the function
       *       classes documentation.
       */
      template<typename Time>
      inline void setTime(Time t)
      { }
    };

    //! \brief GV The type of the grid view the function lives on.
    template<typename GV>
    struct PowerCompositeGridFunctionTraits
    {
      //! \brief The type of the grid view the function lives on.
      typedef GV GridViewType;

	  //! \brief codim 0 entity
	  typedef typename GV::Traits::template Codim<0>::Entity ElementType;

    };

<<<<<<< HEAD

    //! Mixin base class for specifying output hints to I/O routines like VTK.
    class GridFunctionOutputParameters
    {

    public:

      //! Namespace for output-related data types and enums.
      struct Output
      {
        //! The type of the data set.
        /**
         * This information can be used by a VTKWriter to pick the correct
         * VTK data set type.
         */
        enum DataSetType
          {
            vertexData, //!< A data set with vertex values.
            cellData    //!< A data set with cell values.
          };
      };

      //! Standard constructor.
      /**
       * \param dataSetType The type of the data set represented by this function.
       */
      GridFunctionOutputParameters(Output::DataSetType dataSetType = Output::vertexData)
        : _dataSetType(dataSetType)
      {}

      //! Return the data set type of this function.
      Output::DataSetType dataSetType() const
      {
        return _dataSetType;
      }

      //! Set the data set type of this function.
      void setDataSetType(Output::DataSetType dataSetType)
      {
        _dataSetType = dataSetType;
      }

    private:

      Output::DataSetType _dataSetType;

    };


	//! traits class holding function signature, same as in local function
=======
    //! \brief traits class holding the function signature, same as in local function
    //! \brief GV The type of the grid view the function lives on.
    //! \brief RF The numeric type used in the range of the function.
    //! \brief m The dimension of the range.
    //! \tparam R The numeric type of the field representing the range.
>>>>>>> 62b374ea
	template<class GV, class RF, int m, class R>
	struct GridFunctionTraits
	  : public FunctionTraits<typename GV::Grid::ctype, GV::dimension,
				    		  Dune::FieldVector<typename GV::Grid::ctype,
                                                GV::dimension>,
							  RF, m, R>
      , public PowerCompositeGridFunctionTraits<GV>
	{
	};

    //! \brief a GridFunction maps x in DomainType to y in RangeType
	template<class T, class Imp>
	class GridFunctionInterface
      : public GridFunctionOutputParameters
	{
	public:
	  //! \brief Export type traits
	  typedef T Traits;

      GridFunctionInterface(Output::DataSetType dataSetType = Output::vertexData)
        : GridFunctionOutputParameters(dataSetType)
      {}

	  /** \brief Evaluate the GridFunction at given position

		  Evaluates components of the grid function at the given position and
		  returns these values in a vector.

          \param[in]  e The entity to evaluate on
          \param[in]  x The position in entity-local coordinates
          \param[out] y The result of the evaluation
	  */
	  inline void evaluate (const typename Traits::ElementType& e,
							const typename Traits::DomainType& x,
							typename Traits::RangeType& y) const
	  {
		asImp().evaluate(e,x,y);
	  }

      //! \brief get a reference to the GridView
      /* \note This is deprecated in favor of "getGridView() const" */
      DUNE_DEPRECATED
	  inline const typename Traits::GridViewType& getGridView ()
	  {
		return asImp().getGridView();
	  }

      //! \brief get a reference to the GridView
	  inline const typename Traits::GridViewType& getGridView () const
	  {
		return asImp().getGridView();
	  }

	private:
	  Imp& asImp () {return static_cast<Imp &> (*this);}
	  const Imp& asImp () const {return static_cast<const Imp &>(*this);}
	};

    //! \brief traits class holding function signature, same as in local function
    //! \tparam GV The type of the grid view the function lives on.
    //! \tparam RF The numeric type of the field representing the range.
    //! \tparam m The dimension of the range.
    //! \tparam R The type of the range.
	template<class GV, class RF, int m, class R>
	struct BoundaryGridFunctionTraits
	  : public FunctionTraits<typename GV::Grid::ctype, GV::dimension-1,
				    		  Dune::FieldVector<typename GV::Grid::ctype,
                                                GV::dimension-1>,
							  RF, m, R>
	{
	  //! \brief Export grid view type in addition
	  typedef GV GridViewType;
	};


    //! \brief A BoundaryGridFunction allows evaluation on boundary intersections
    // \tparam T The type of the BoundaryGridFunctionTraits.
    // \tparam Imp The type of the implementing class.
	template<class T, class Imp>
	class BoundaryGridFunctionInterface
	{
	public:
      //! \brief Export type traits of the boundary grid function.
	  typedef T Traits;

	  /** \brief Evaluate the GridFunction at given position

		  Evaluates components of the grid function at the given position and
		  returns these values in a vector.

          \param[in]  ig geometry of intersection with boundary
          \param[in]  x The position in entity-local coordinates
          \param[out] y The result of the evaluation
	  */
      template<typename I>
	  inline void evaluate (const IntersectionGeometry<I>& ig,
							const typename Traits::DomainType& x,
							typename Traits::RangeType& y) const
	  {
		asImp().evaluate(ig,x,y);
	  }

      //! get a reference to the GridView
	  inline const typename Traits::GridViewType& getGridView () const
	  {
		return asImp().getGridView();
	  }

	private:
	  Imp& asImp () {return static_cast<Imp &> (*this);}
	  const Imp& asImp () const {return static_cast<const Imp &>(*this);}
	};

    //! \addtogroup PDELab_FunctionAdapters Function Adapters
    //! \{

	/** \brief make a GridFunction from a Function
     *
     *  \tparam G The GridView type
     *  \tparam T The function type
     */
	template<typename G, typename T>
	class FunctionToGridFunctionAdapter :
      public TypeTree::LeafNode,
	  public GridFunctionInterface<GridFunctionTraits<
									 G,
									 typename T::Traits::RangeFieldType,
									 T::Traits::dimRange,
									 typename T::Traits::RangeType>,
								   FunctionToGridFunctionAdapter<G,T> >
	{
	public:
	  typedef GridFunctionTraits<G,
								 typename T::Traits::RangeFieldType,
								 T::Traits::dimRange,
								 typename T::Traits::RangeType> Traits;
      dune_static_assert(
       (is_same<typename T::Traits::DomainFieldType,
                typename Traits::DomainFieldType>::value),
       "GridView's and wrapped Functions DomainFieldType don't match");
      dune_static_assert(
       T::Traits::dimDomain==Traits::dimDomain,
       "GridView's and wrapped Functions dimDomain don't match");
      dune_static_assert(
       (is_same<typename T::Traits::DomainType,
                typename Traits::DomainType>::value),
       "GridView's and wrapped Functions DomainType don't match");

      /** \brief Create a FunctionToGridFunctionAdapter
       *
       *  \param g_ The GridView
       *  \param t_ The function
       */
	  FunctionToGridFunctionAdapter (const G& g_, const T& t_) : g(g_), t(t_) {}

	  inline void evaluate (const typename Traits::ElementType& e,
							const typename Traits::DomainType& x,
							typename Traits::RangeType& y) const
	  {
		t.evaluate(e.geometry().global(x),y);
	  }

	  inline const typename Traits::GridViewType& getGridView () const
	  {
		return g;
	  }

	private:
	  const G& g;
	  const T& t;
	};

	/** \brief make a Function from a GridFunction
     *
     *  \tparam GF The GridFunction type
     */
	template<typename GF>
	class GridFunctionToFunctionAdapter
      : public FunctionInterface<FunctionTraits<typename GF::Traits::GridViewType::ctype,
                                                GF::Traits::GridViewType::dimensionworld,
                                                Dune::FieldVector<typename GF::Traits::GridViewType::ctype,
                                                                  GF::Traits::GridViewType::dimensionworld
                                                                  >,
                                                typename GF::Traits::RangeFieldType,
                                                GF::Traits::dimRange,
                                                Dune::FieldVector<typename GF::Traits::RangeFieldType,
                                                                  GF::Traits::dimRange>
                                                >,
                                 GridFunctionToFunctionAdapter<GF> >
	{
	public:
	  //! \brief Export type traits
	  typedef FunctionTraits<typename GF::Traits::GridViewType::ctype,
                             GF::Traits::GridViewType::dimensionworld,
                             Dune::FieldVector<typename GF::Traits::GridViewType::ctype,
                                               GF::Traits::GridViewType::dimensionworld
                                               >,
                             typename GF::Traits::RangeFieldType,
                             GF::Traits::dimRange,
                             Dune::FieldVector<typename GF::Traits::RangeFieldType,
                                               GF::Traits::dimRange>
                             > Traits;

      //! make a GridFunctionToFunctionAdapter
      GridFunctionToFunctionAdapter(const GF &gf_)
        : gf(gf_)
        , hsearch(gf.getGridView().grid(), gf.getGridView().indexSet())
      { }

	  /** \brief Evaluate all basis function at given position

		  Evaluates all shape functions at the given position and returns
		  these values in a vector.
	  */
	  inline void evaluate (const typename Traits::DomainType& x,
							typename Traits::RangeType& y) const
	  {
        typename GF::Traits::GridViewType::Grid::Traits::template Codim<0>::EntityPointer
          ep = hsearch.findEntity(x);
        gf.evaluate(*ep, ep->geometry().local(x), y);
	  }

	private:
      const GF &gf;
      const Dune::HierarchicSearch<typename GF::Traits::GridViewType::Grid,
                                   typename GF::Traits::GridViewType::IndexSet> hsearch;
	};


	/** \brief make a Function in local coordinates from a Function in global coordinates
     *
     *  \tparam T Type of the global function
     *  \tparam E Type of the grid's element
     */
	template<typename T, typename E>
	class GlobalFunctionToLocalFunctionAdapter :
	  public FunctionInterface<typename T::Traits,
							   GlobalFunctionToLocalFunctionAdapter<T,E> >
	{
	public:
	  typedef typename T::Traits Traits;

      /** \brief Create a GlobalFunctionToLocalFunctionAdapter
       *
       *  \param t_ Global function
       *  \param e_ Grid's element where the local function is defined
       */
	  GlobalFunctionToLocalFunctionAdapter (const T& t_, const E& e_) : t(t_), e(e_) {}

	  /** \brief Evaluate the local function at the given position

          \param[in]  x The position in local coordinates
          \param[out] y The result of the evaluation
	  */
	  inline void evaluate (const typename Traits::DomainType& x,
							typename Traits::RangeType& y) const
	  {
		t.evaluate(e.geometry().global(x),y);
	  }

	private:
	  const T& t;
	  const E& e;
	};


    /** \brief make a LocalFunction from a GridFunction using local coordinates
     *
     *  \tparam T type of the GridFunction
     */
	template<typename T> // T: GridFunction, E: Entity
	class GridFunctionToLocalFunctionAdapter :
	  public FunctionInterface<typename T::Traits,
							   GridFunctionToLocalFunctionAdapter<T> >
	{
	public:
	  typedef typename T::Traits Traits;

      /** \brief Create a GridFunctionToLocalFunctionAdapter
       *
       *  \param t_ GridFunction
       *  \param e_ Grid's element where the local function is defined
       */
	  GridFunctionToLocalFunctionAdapter (const T& t_,
										  const typename Traits::ElementType& e_)
		: t(t_), e(e_) {}

	  /** \brief Evaluate the local function at the given position

          \param[in]  x The position in local coordinates
          \param[out] y The result of the evaluation
	  */
	  inline void evaluate (const typename Traits::DomainType& x,
							typename Traits::RangeType& y) const
	  {
		t.evaluate(e,x,y);
	  }

	private:
	  const T& t;
	  const typename Traits::ElementType& e;
	};


	//! a Function maps x in DomainType to y in RangeType
	template<class T>
	class SelectComponentAdapter : public FunctionInterface<FunctionTraits<typename T::Traits::DomainFieldType,T::Traits::dimDomain,typename T::Traits::DomainType,typename T::Traits::RangeFieldType,1,Dune::FieldVector<typename T::Traits::RangeFieldType,1> > , SelectComponentAdapter<T> >
	{
      typedef FunctionInterface<FunctionTraits<typename T::Traits::DomainFieldType,T::Traits::dimDomain,typename T::Traits::DomainType,typename T::Traits::RangeFieldType,1,Dune::FieldVector<typename T::Traits::RangeFieldType,1> > , SelectComponentAdapter<T> > BaseT;
	public:
	  //! \brief Export type traits
	  typedef typename BaseT::Traits Traits;

      SelectComponentAdapter (const T& t_, int k_) : t(t_), k(k_) {}

	  /** \brief Evaluate all basis function at given position

		  Evaluates all shape functions at the given position and returns
		  these values in a vector.
	  */
	  inline void evaluate (const typename Traits::DomainType& x,
							typename Traits::RangeType& y) const
	  {
        typename T::Traits::RangeType Y;
        t.evaluate(x,Y);
        y = Y[k];
	  }

      //! set component to be selected
      void select (int k_)
      {
        k = k_;
      }

	private:
      const T& t;
      int k;
	};

	//! Takes a BoundaryGridFunction and acts as a single component
	template<class T>
	class BoundaryGridFunctionSelectComponentAdapter
      : public BoundaryGridFunctionInterface<BoundaryGridFunctionTraits<typename T::Traits::GridViewType,
                                                                        typename T::Traits::RangeFieldType,1,
                                                                        Dune::FieldVector<typename T::Traits::RangeFieldType,1> > ,
                                             BoundaryGridFunctionSelectComponentAdapter<T> >
	{
      typedef BoundaryGridFunctionInterface<BoundaryGridFunctionTraits<typename T::Traits::GridViewType,
                                                                       typename T::Traits::RangeFieldType,1,
                                                                       Dune::FieldVector<typename T::Traits::RangeFieldType,1> > ,
                                            BoundaryGridFunctionSelectComponentAdapter<T> > BaseT;
    public:
	  //! \brief Export type traits
	  typedef typename BaseT::Traits Traits;

      BoundaryGridFunctionSelectComponentAdapter (const T& t_, int k_) : t(t_), k(k_) {}

	  /** \brief Evaluate all basis function at given position

		  Evaluates all shape functions at the given position and returns
		  these values in a vector.
	  */
      template<typename I>
	  inline void evaluate (const IntersectionGeometry<I>& ig,
							const typename Traits::DomainType& x,
							typename Traits::RangeType& y) const
	  {
        typename T::Traits::RangeType Y;
        t.evaluate(ig,x,Y);
        y = Y[k];
	  }

      //! get a reference to the GridView
	  inline const typename Traits::GridViewType& getGridView () const
	  {
		return t.getGridView();
	  }


      //! set component to be selected
      void select (int k_)
      {
        k = k_;
      }

	private:
      const T& t;
      int k;
	};

    //! \}

	//============================
	// Function tree
	//============================

    //! \addtogroup GridFunctionTree
    //! \{

    struct GridFunctionTag {};

	/** \brief leaf of a function tree
     *
     *  Classes derived from this class implement a \ref GridFunctionTree.
     *
     *  \tparam T   Traits class holding the functions signature
     *  \tparam Imp Class implementing the function.  Imp must be derived from
     *              GridFunctionBase in some way (Barton-Nackman-Trick).
     */
	template<class T, class Imp>
	class GridFunctionBase
      : public GridFunctionInterface<T,Imp>
      , public TypeTree::LeafNode
	{
	public:
      typedef GridFunctionTag ImplementationTag;
      //! Type of the GridView
	  typedef typename T::GridViewType GridViewType;
	};


	/** \brief leaf of a function tree
     *
     *  Classes derived from this class implement a \ref GridFunctionTree.
     *
     *  \tparam T   Traits class holding the functions signature
     *  \tparam Imp Class implementing the function.  Imp must be derived from
     *              GridFunctionBase in some way (Barton-Nackman-Trick).
     */
	template<class T, class Imp>
	class BoundaryGridFunctionBase
      : public BoundaryGridFunctionInterface<T,Imp>
      , public TypeTree::LeafNode
	{
	public:
      typedef GridFunctionTag ImplementationTag;
      //! Type of the GridView
	  typedef typename T::GridViewType GridViewType;
	};


    /** \brief Visitor for Power- and CompositeGridFunctions calling
        the setTime() method on the leafs of the corresponding
        function trees.

        \tparam Scalar type representing time.
    */
    template<typename TT>
    struct PowerCompositeSetTimeVisitor
      : public TypeTree::TreeVisitor, public TypeTree::DynamicTraversal
    {
      TT time;
      PowerCompositeSetTimeVisitor(const TT time_) : time(time_) {}

      template<typename LeafNode, typename TreePath>
      void leaf(LeafNode& node, TreePath treePath) const
      {
        node.setTime(time);
      }
    };

    struct PowerGridFunctionTag {};

	/** \brief product of identical functions
     *
     *  This collects k instances of T in a \ref GridFunctionTree.
     *
     *  \tparam T The type of the children of this node in the tree.
     *  \tparam k The number of children this node has.
     */
	template<class T, std::size_t k>
	class PowerGridFunction
      : public TypeTree::PowerNode<T,k>
	{

      typedef TypeTree::PowerNode<T,k> BaseT;

	public:

      typedef PowerCompositeGridFunctionTraits<typename T::GridViewType> Traits;

      typedef PowerGridFunctionTag ImplementationTag;

      //! record the GridView
	  typedef typename T::GridViewType GridViewType;

      //! Set the time in all leaf nodes of this function tree
      template <typename TT>
      void setTime(TT time){
        PowerCompositeSetTimeVisitor<TT> visitor(time);
        Dune::PDELab::TypeTree::applyToTree(*this,visitor);
      }

      PowerGridFunction()
      {}

      //! Construct a PowerGridFunction with k clones of the function t
	  PowerGridFunction (T& t)
        : BaseT(t) {}

      /** \brief Initialize all children with different function objects
       *
       *  This constructor is only available in the non-specialized version
       *
       *  \param t Points to an array of pointers to function objects of type
       *           T.  The function pointed to by the first pointer will be
       *           used to initialize the first child, the second pointer for
       *           the second child and so on.
       */
	  // TODO: PowerGridFunction (T** t) : ...

#ifdef DOXYGEN
      /** \brief Initialize all children with different function objects
       *
       *  Currently there exist specializations for 2 <= k <= 9.  Each
       *  specialization has a constructor which takes the initializers for
       *  its children as arguments.
       *
       *  @param t0 The initializer for the first child.
       *  @param t1 The initializer for the second child.
       *  @param ... more initializers
       */
      PowerGridFunction (T& t0, T& t1, ...)
      {
      }

#else

      PowerGridFunction (T& c0,
                         T& c1)
        : BaseT(c0,c1)
      {
      }

      PowerGridFunction (T& c0,
                         T& c1,
                         T& c2)
        : BaseT(c0,c1,c2)
      {
      }

      PowerGridFunction (T& c0,
                         T& c1,
                         T& c2,
                         T& c3)
        : BaseT(c0,c1,c2,c3)
      {
      }

      PowerGridFunction (T& c0,
                         T& c1,
                         T& c2,
                         T& c3,
                         T& c4)
        : BaseT(c0,c1,c2,c3,c4)
      {
      }

      PowerGridFunction (T& c0,
                         T& c1,
                         T& c2,
                         T& c3,
                         T& c4,
                         T& c5)
        : BaseT(c0,c1,c2,c3,c4,c5)
      {
      }

      PowerGridFunction (T& c0,
                         T& c1,
                         T& c2,
                         T& c3,
                         T& c4,
                         T& c5,
                         T& c6)
        : BaseT(c0,c1,c2,c3,c4,c5,c6)
      {
      }

      PowerGridFunction (T& c0,
                         T& c1,
                         T& c2,
                         T& c3,
                         T& c4,
                         T& c5,
                         T& c6,
                         T& c7)
        : BaseT(c0,c1,c2,c3,c4,c5,c6,c7)
      {
      }

      PowerGridFunction (T& c0,
                         T& c1,
                         T& c2,
                         T& c3,
                         T& c4,
                         T& c5,
                         T& c6,
                         T& c7,
                         T& c8)
        : BaseT(c0,c1,c2,c3,c4,c5,c6,c7,c8)
      {
      }

      PowerGridFunction (T& c0,
                         T& c1,
                         T& c2,
                         T& c3,
                         T& c4,
                         T& c5,
                         T& c6,
                         T& c7,
                         T& c8,
                         T& c9)
        : BaseT(c0,c1,c2,c3,c4,c5,c6,c7,c8,c9)
      {
      }

#endif // DOXYGEN
	};

    struct CompositeGridFunctionTag {};

    /** \brief composite functions
     *
     *  Collect instances of possibly different function types Tn within a
     *  \ref GridFunctionTree.  This impolements a \ref GridFunctionTree
     *
     *  \tparam Tn The base types.  Tn==EmptyChild means that slot n is
     *             unused.  Currently, up to 9 slots are supported, making 8
     *             the maximum n.
     */
	template<DUNE_TYPETREE_COMPOSITENODE_TEMPLATE_CHILDREN>
	class CompositeGridFunction
	  : public DUNE_TYPETREE_COMPOSITENODE_BASETYPE
	{

      typedef DUNE_TYPETREE_COMPOSITENODE_BASETYPE BaseT;

	public:

      typedef CompositeGridFunctionTag ImplementationTag;

      typedef PowerCompositeGridFunctionTraits<typename BaseT::template Child<0>::Type::GridViewType> Traits;

      //! record the GridView
	  typedef typename BaseT::template Child<0>::Type::GridViewType GridViewType;

      CompositeGridFunction()
      {}

	  CompositeGridFunction (DUNE_TYPETREE_COMPOSITENODE_CONSTRUCTOR_SIGNATURE)
		: BaseT(DUNE_TYPETREE_COMPOSITENODE_CHILDVARIABLES_THROUGH_FUNCTION(TypeTree::assertGridViewType<typename BaseT::template Child<0>::Type>))
	  {
	  }

      //! Set the time in all leaf nodes of this function tree
      template <typename TT>
      void setTime(TT time){
        PowerCompositeSetTimeVisitor<TT> visitor(time);
        Dune::PDELab::TypeTree::applyToTree(*this,visitor);
      }

#ifdef DOXYGEN
      /** \brief Initialize all children
       *
       *  @param t0 The initializer for the first child.
       *  @param t1 The initializer for the second child.
       *  @param ... more initializers
       *
       *  The actual number of arguments for this constructor corresponds to
       *  the number of slots used in the template parameter list of the class.
       */
	  CompositeGridFunction (T0& t0, T1& t1, ...) {}
#endif //DOXYGEN
	};

    //========================================================
    // helper template to turn an ordinary GridFunction into a
    // GridFunctionTree leaf
    //========================================================
    //! Turn an ordinary GridFunction into a GridFunctionTree leaf
    /**
     *  \tparam Imp Class implementing the function.
     */
    template<class Imp>
    class GridFunctionBaseAdapter
      : public GridFunctionBase<typename Imp::Traits,
                                GridFunctionBaseAdapter<Imp> >
    {
      const Imp &imp;

    public:
      //! construct a GridFunctionBaseAdapter
      /**
       * \param imp_ The underlying ordinary GridFunction.  A reference to
       *             this Object is stored, so the object must be valid for as
       *             long as this GridFunctionBaseAdapter is used.
       */
      GridFunctionBaseAdapter(const Imp& imp_)
        : imp(imp_)
      { }

      //! Evaluate the GridFunction at given position
      /**
       * Evaluates components of the grid function at the given position and
       * returns these values in a vector.
       *
       * \param[in]  e The entity to evaluate on
       * \param[in]  x The position in entity-local coordinates
       * \param[out] y The result of the evaluation
       */
      inline void evaluate (const typename Imp::Traits::ElementType& e,
                            const typename Imp::Traits::DomainType& x,
                            typename Imp::Traits::RangeType& y) const
      {
        imp.evaluate(e,x,y);
      }

      //! get a reference to the GridView
      inline const typename Imp::Traits::GridViewType& getGridView () const
      {
        return imp.getGridView();
      }
    };

	//=======================================
	// helper template for analytic functions
	//=======================================

	//! function signature for analytic functions on a grid
	template<typename GV, typename RF, int m>
	struct AnalyticGridFunctionTraits
	  : public GridFunctionTraits<GV, RF, m, Dune::FieldVector<RF,m> >
	{
	};

	/** \brief an analytic grid function
     *
     *  This is a convenience class which eases the creation of analytic
     *  GridFunctions.  Classes derived from it need only implement a method
     *  evaluateGlobal(const Dune::FieldVector<typename Traits::DomainFieldType,GV::dimensionworld> &x_global, RangeType &y) to have a
     *  full-fledged GridFunction.
     *
     *  \tparam T   The Traits class
     *  \tparam Imp Class implementing the function.  Imp must be derived from
     *              AnalyticGridFunctionBase in some way
     *              (Barton-Nackman-Trick).
     */
	template<typename T, typename Imp>
	class AnalyticGridFunctionBase
	  : public GridFunctionBase<T,AnalyticGridFunctionBase<T,Imp> >
	{
	public:
	  typedef T Traits;

      //! Construct an Analytic GridFunctionBase given a GridView g_
	  AnalyticGridFunctionBase (const typename Traits::GridViewType& g_) : g(g_) {}

      //! \copydoc GridFunctionBase::evaluate()
	  inline void evaluate (const typename Traits::ElementType& e,
							const typename Traits::DomainType& x,
							typename Traits::RangeType& y) const
	  {
		asImp().evaluateGlobal(e.geometry().global(x),y);
	  }

	  inline const typename Traits::GridViewType& getGridView () const
	  {
		return g;
	  }

	private:
      typename Traits::GridViewType g;
	  Imp& asImp () {return static_cast<Imp &> (*this);}
	  const Imp& asImp () const {return static_cast<const Imp &>(*this);}
	};


    // Adapter takes a vector-valued grid function and provides evaluation
    // of normal flux on the interior of faces.
    template<typename T>
    class NormalFluxGridFunctionAdapter
      : public Dune::PDELab::GridFunctionInterface<Dune::PDELab::GridFunctionTraits<typename T::Traits::GridViewType,
                                                                                    typename T::Traits::RangeFieldType,
                                                                                    1,
                                                                                    Dune::FieldVector<typename T::Traits::RangeFieldType,1>
                                                                                    >,
                                                   NormalFluxGridFunctionAdapter<T> >
      , public TypeTree::LeafNode
    {
    public:
      typedef Dune::PDELab::GridFunctionTraits<typename T::Traits::GridViewType,typename T::Traits::RangeFieldType,1,Dune::FieldVector<typename T::Traits::RangeFieldType,1> > Traits;
      typedef Dune::PDELab::GridFunctionInterface<Traits,NormalFluxGridFunctionAdapter<T> > BaseT;

      NormalFluxGridFunctionAdapter (const T& t_) : t(stackobject_to_shared_ptr(t_)) {}


      inline void evaluate (const typename Traits::ElementType& e,
                            const typename Traits::DomainType& x,
                            typename Traits::RangeType& y) const
      {
        // ensure correct size
        dune_static_assert((static_cast<int>(T::Traits::GridViewType::dimension)==static_cast<int>(T::Traits::dimRange)),"number of components must equal dimension");

        // evaluate velocity
        typename T::Traits::RangeType v;
        t->evaluate(e,x,v);

        // implementation only handles triangles so far
        if (!e.geometry().type().isTriangle())
          DUNE_THROW(Dune::NotImplemented, "only implemented for triangles");

        // start and end corner in local numbering
        int n0, n1;

        typename Traits::DomainType nu;

        // determine outer unit normal
        if (std::abs(x[0])<1E-10)
          {
            // edge 1
            n0 = 2;
            n1 = 0;

            nu = e.geometry().corner(n1);
            nu -= e.geometry().corner(n0);
            typename Traits::DomainFieldType temp = nu[0];
            nu[0] = nu[1];
            nu[1] = -temp;
            nu /= nu.two_norm();
            y = v[0]*nu[0]+v[1]*nu[1];
            return;
          }

        if (std::abs(x[1])<1E-10)
          {
            // edge 2
            n0 = 0;
            n1 = 1;

            nu = e.geometry().corner(n1);
            nu -= e.geometry().corner(n0);
            typename Traits::DomainFieldType temp = nu[0];
            nu[0] = nu[1];
            nu[1] = -temp;
            nu /= nu.two_norm();
            y = v[0]*nu[0]+v[1]*nu[1];
            return;
          }

        if (std::abs(x[0]+x[1]-1.0)<1E-10)
          {
            // edge 0
            n0 = 1;
            n1 = 2;

            nu = e.geometry().corner(n1);
            nu -= e.geometry().corner(n0);
            typename Traits::DomainFieldType temp = nu[0];
            nu[0] = nu[1];
            nu[1] = -temp;
            nu /= nu.two_norm();
            y = v[0]*nu[0]+v[1]*nu[1];
            return;
          }

        DUNE_THROW(Dune::Exception, "x needs to be on an edge");
      }

      //! get a reference to the GridView
      inline const typename Traits::GridViewType& getGridView () const
      {
        return t->getGridView();
      }

    private:
      shared_ptr<T const> t;
    };

    // Adapter takes a vector-valued grid function and applies
    // backward Piola transformation on each element
    template<typename T>
    class PiolaBackwardAdapter
      : public Dune::PDELab::GridFunctionInterface<typename T::Traits,PiolaBackwardAdapter<T> >
      , public TypeTree::LeafNode
    {
    public:
      typedef typename T::Traits::GridViewType GridViewType;
      typedef typename T::Traits Traits;
      typedef Dune::PDELab::GridFunctionInterface<Traits,PiolaBackwardAdapter<T> > BaseT;

      PiolaBackwardAdapter (const T& t_) : t(stackobject_to_shared_ptr(t_)) {}


      inline void evaluate (const typename Traits::ElementType& e,
                            const typename Traits::DomainType& x,
                            typename Traits::RangeType& y) const
      {
        // evaluate velocity
        typename T::Traits::RangeType v;
        t->evaluate(e,x,v);

        // apply Piola transformation
        Dune::FieldMatrix<typename Traits::DomainFieldType,Traits::dimRange,Traits::dimRange>
          J = e.geometry().jacobianInverseTransposed(x);
        y = 0;
        J.umtv(v,y);
        y *= e.geometry().integrationElement(x);
      }

      //! get a reference to the GridView
      inline const typename Traits::GridViewType& getGridView () const
      {
        return t->getGridView();
      }

    private:
      shared_ptr<T const> t;
    };


	//==========================
	// template metaprograms
	//==========================

    namespace {

      //! implement VisitingFunctor for vtkwriter_tree_addvertexdata
      template<typename VTKWriter>
      struct AddGridFunctionsToVTKWriter
        : public TypeTree::TreeVisitor
        , public TypeTree::DynamicTraversal
      {

        VTKWriter& w;
        const std::string s;

        AddGridFunctionsToVTKWriter(VTKWriter& w_, const std::string & s_) :
          w(w_), s(s_) {}

        template<typename T, typename TreePath>
        void leaf(const T& t, TreePath treePath) {
          std::stringstream name;
          name << s;
          for (std::size_t i=0; i < treePath.size(); ++i)
            name << "_" << treePath.element(i);
          w.addVertexData(new VTKGridFunctionAdapter<T>(t,name.str()));
        }
      };

    } // anonymous namespace

    /** \brief add vertex data from a \ref GridFunctionTree to a VTKWriter
     *
     *  \tparam GV The GridView for the VTKWriter
     *  \tparam T  The \ref GridFunctionTree
     */
	template<typename GV, typename T>
	void vtkwriter_tree_addvertexdata (Dune::VTKWriter<GV>& w, const T& t, std::string s = "data")
	{
      AddGridFunctionsToVTKWriter<Dune::VTKWriter<GV> > visitor(w,s);
      TypeTree::applyToTree(t,visitor);
	}

    //! \} GridFunctionTree

    //! \} Function

  } // namespace PDELab
} // namespace Dune

#endif<|MERGE_RESOLUTION|>--- conflicted
+++ resolved
@@ -25,66 +25,66 @@
     //! \ingroup PDELab
     //! \{
 
-	//! traits class holding function signature, same as in local function
+    //! traits class holding function signature, same as in local function
     //! \tparam DF The numeric type of the field representing the domain.
     //! \tparam dimension of the domain.
     //! \tparam D The type of the domain.
     //! \tparam m The dimension of the range.
     //! \tparam RF The numeric type of the field representing the range.
     //! \tparam R The type of the range.
-	template<class DF, int n, class D, class RF, int m, class R>
-	struct FunctionTraits
-	{
-	  //! \brief Export type for domain field
-	  typedef DF DomainFieldType;
-      
-      // Enum for domain dimension
-	  enum {
-		//! \brief dimension of the domain
-		dimDomain = n
-	  };
+    template<class DF, int n, class D, class RF, int m, class R>
+    struct FunctionTraits
+    {
+      //! \brief Export type for domain field
+      typedef DF DomainFieldType;
+
+      //! \brief Enum for domain dimension
+      enum {
+        //! \brief dimension of the domain
+        dimDomain = n
+      };
 
       //! \brief domain type in dim-size coordinates
-	  typedef D DomainType;
-
-	  //! \brief Export type for range field
-	  typedef RF RangeFieldType;
-
-      // Enum for range dimension
-	  enum {
-		//! \brief dimension of the range
-		dimRange = m
-	  };
-
-	  //! \brief range type
-	  typedef R RangeType;
-	};
+      typedef D DomainType;
+
+      //! \brief Export type for range field
+      typedef RF RangeFieldType;
+
+      //! \brief Enum for range dimension
+      enum {
+        //! \brief dimension of the range
+        dimRange = m
+      };
+
+      //! \brief range type
+      typedef R RangeType;
+    };
 
     //! \brief a Function that maps x in DomainType to y in RangeType
     //! \tparam T The type of the function traits
     //! \tparam Imp The type implementing the interface.
-	template<class T, class Imp>
-	class FunctionInterface
-	{
-	public:
-	  //! \brief Export type traits
-	  typedef T Traits;
-
-	  /** \brief Evaluate all basis function at given position
-
-		  Evaluates all shape functions at the given position and returns
-		  these values in a vector.
-	  */
-	  inline void evaluate (const typename Traits::DomainType& x,
-							typename Traits::RangeType& y) const
-	  {
-		asImp().evaluate(x,y);
-	  }
-
-	private:
-	  Imp& asImp () {return static_cast<Imp &> (*this);}
-	  const Imp& asImp () const {return static_cast<const Imp &>(*this);}
-	};
+    template<class T, class Imp>
+    class FunctionInterface
+    {
+    public:
+      //! \brief Export type traits
+      typedef T Traits;
+
+      /** \brief Evaluate all basis function at given position
+
+          Evaluates all shape functions at the given position and returns
+          these values in a vector.
+      */
+      inline void evaluate (const typename Traits::DomainType& x,
+                            typename Traits::RangeType& y) const
+	  {
+            asImp().evaluate(x,y);
+	  }
+
+    private:
+      Imp& asImp () {return static_cast<Imp &> (*this);}
+      const Imp& asImp () const {return static_cast<const Imp &>(*this);}
+    };
 
     //! \brief Default class for additional methods in instationary functions
     class InstationaryFunctionDefaults
@@ -118,7 +118,6 @@
 
     };
 
-<<<<<<< HEAD
 
     //! Mixin base class for specifying output hints to I/O routines like VTK.
     class GridFunctionOutputParameters
@@ -167,15 +166,11 @@
 
     };
 
-
-	//! traits class holding function signature, same as in local function
-=======
     //! \brief traits class holding the function signature, same as in local function
     //! \brief GV The type of the grid view the function lives on.
     //! \brief RF The numeric type used in the range of the function.
     //! \brief m The dimension of the range.
     //! \tparam R The numeric type of the field representing the range.
->>>>>>> 62b374ea
 	template<class GV, class RF, int m, class R>
 	struct GridFunctionTraits
 	  : public FunctionTraits<typename GV::Grid::ctype, GV::dimension,
