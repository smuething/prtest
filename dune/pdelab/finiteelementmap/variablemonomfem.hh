--- conflicted
+++ resolved
@@ -22,14 +22,9 @@
         {
           typedef Dune::MonomLocalFiniteElement<D,R,d,p> LFE;
           typedef typename C::value_type ptr;
-<<<<<<< HEAD
           static GeometryType cube(d);
           c[p] = ptr(new LocalFiniteElementVirtualImp<LFE>(LFE(cube)));
-          
-=======
-          c[p] = ptr(new LocalFiniteElementVirtualImp<LFE>(LFE(Dune::GeometryType::cube)));
 
->>>>>>> 94103482
           InitVariableMonomLocalFiniteElementMap<D,R,d,p-1>::init(c);
         }
       };
