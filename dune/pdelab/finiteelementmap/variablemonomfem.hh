--- conflicted
+++ resolved
@@ -37,7 +37,7 @@
       };
     }
 
-    //! FiniteElementMap which provides MonomLocalFiniteElement instances, depending on the local polynomial degree
+	//! FiniteElementMap which provides MonomLocalFiniteElement instances, depending on the local polynomial degree
     //! \ingroup FiniteElementMap
     template<class M, class D, class R, int d, int maxP=6>
     class VariableMonomLocalFiniteElementMap
@@ -67,13 +67,13 @@
       {
         return *(finiteElements_[p]);
       }
-      
+
       //! \brief get local basis functions for the default order
       const typename Traits::FiniteElementType& getFEM () const
       {
         return *(finiteElements_[defaultP_]);
       }
-      
+
       template<class EntityType>
       void setOrder (const EntityType& e, unsigned int p)
       {
@@ -91,7 +91,6 @@
         return p;
       }
 
-<<<<<<< HEAD
       bool fixedSize() const
       {
         return false;
@@ -108,9 +107,6 @@
       }
 
 	private:
-=======
-    private:
->>>>>>> 62b374ea
       const M & mapper_;
       std::vector<unsigned char> polOrder_;
       unsigned int defaultP_;
