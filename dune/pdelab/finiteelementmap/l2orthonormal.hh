#ifndef DUNE_PM_ORTHONORMAL_HH
#define DUNE_PM_ORTHONORMAL_HH

#include<iostream>
#include<algorithm>
#include<dune/common/fvector.hh>
#include<dune/common/fmatrix.hh>
#include<dune/common/exceptions.hh>
#include<dune/common/fvector.hh>
#include<dune/common/gmpfield.hh>

#include<dune/geometry/referenceelements.hh>
#include<dune/geometry/quadraturerules.hh>
#include<dune/geometry/type.hh>

#include<dune/localfunctions/common/localbasis.hh>
#include<dune/localfunctions/common/localkey.hh>
#include<dune/localfunctions/common/localfiniteelementtraits.hh>

/** @defgroup PB Polynomial Basis
 *  @{
 */

/** @file
 *  @brief This file defines polynomial basis functions on the reference
 *         element in a generic way
 *
 */

namespace Dune {
  namespace PB {

    //=====================================================
    // TMPs for computing number of basis functions in P_k
    //=====================================================

    template<int k, int d> struct PkSize;

    template<int j, int k, int d>
    struct PkSizeHelper
    {
      enum{
        value = PkSizeHelper<j-1,k,d>::value + PkSize<k-j,d-1>::value
      };
    };

    template<int k, int d>
    struct PkSizeHelper<0,k,d>
    {
      enum{
        value = PkSize<k,d-1>::value
      };
    };

    // This is the main class
    // k is the polynomial degree and d is the space dimension
    // then PkSize<k,d> is the number of polynomials of at most total degree k.
    template<int k, int d>
    struct PkSize
    {
      enum{
        value=PkSizeHelper<k,k,d>::value
      };
    };

    template<>
    struct PkSize<0,1>
    {
      enum{
        value=1
      };
    };

    template<int k>
    struct PkSize<k,1>
    {
      enum{
        value=k+1
      };
    };

    template<int d>
    struct PkSize<0,d>
    {
      enum{
        value=1
      };
    };

    // number of polynomials of exactly degree k
    template<int k, int d>
    struct PkExactSize
    {
      enum{
        value=PkSize<k,d>::value-PkSize<k-1,d>::value
      };
    };

    template<int d>
    struct PkExactSize<0,d>
    {
      enum{
        value=1
      };
    };

    //=====================================================
    // TMPs for computing number of basis functions in Q_k
    //=====================================================

    // This is the main class
    // usage: QkSize<2,3>::value
    // k is the polynomial degree, d is the space dimension
    template<int k, int d>
    struct QkSize
    {
      enum{
        value=(k+1)*QkSize<k,d-1>::value
      };
    };

    template<>
    struct QkSize<0,1>
    {
      enum{
        value=1
      };
    };

    template<int k>
    struct QkSize<k,1>
    {
      enum{
        value=k+1
      };
    };

    template<int d>
    struct QkSize<0,d>
    {
      enum{
        value=1
      };
    };

    //=====================================================
    // Type to represent a multiindex in d dimensions
    //=====================================================

    template<int d>
    class MultiIndex : public Dune::array<int,d>
    {
    public:

      MultiIndex () : Dune::array<int,d>()
      {
      }

    };

    // the number of polynomials of at most degree k in space dimension d (as run-time function)
    inline int pk_size (int k, int d)
    {
      if (k==0) return 1;
      if (d==1) return k+1;
      int n=0;
      for (int j=0; j<=k; j++)
        n += pk_size(k-j,d-1);
      return n;
    }

    // the number of polynomials of exactly degree k in space dimension d (as run-time function)
    inline int pk_size_exact (int k, int d)
    {
      if (k==0)
        return 1;
      else
        return pk_size(k,d)-pk_size(k-1,d);
    }

    // enumerate all multiindices of degree k and find the i'th
    template<int d>
    void pk_enumerate_multiindex (MultiIndex<d>& alpha, int& count, int norm, int dim, int k, int i)
    {
      // check if dim is valid
      if (dim>=d) return;

      // put all k to current dimension and check
      alpha[dim]=k; count++; // alpha has correct norm
      //      std::cout << "dadi alpha=" << alpha << " count=" << count << " norm=" << norm+k << " dim=" << dim << " k=" << k << " i=" << i << std::endl;
      if (count==i) return; // found the index

      // search recursively
      for (int m=k-1; m>=0; m--)
        {
          alpha[dim]=m;
          //std::cout << "dada alpha=" << alpha << " count=" << count << " norm=" << norm+m << " dim=" << dim << " k=" << k << " i=" << i << std::endl;
          pk_enumerate_multiindex(alpha,count,norm+m,dim+1,k-m,i);
          if (count==i) return;
        }

      // reset if index is not yet found
      alpha[dim]=0;
    }

    // map integer 0<=i<pk_size(k,d) to multiindex
    template<int d>
    void pk_multiindex (int i, MultiIndex<d>& alpha)
    {
      for (int j=0; j<d; j++) alpha[j] = 0; // set alpha to 0
      if (i==0) return;                     // handle case i==0 and k==0
      for (int k=1; k<25; k++)
        if (i>=pk_size(k-1,d) && i<pk_size(k,d))
          {
            int count = -1;
            pk_enumerate_multiindex(alpha,count,0,0,k,i-pk_size(k-1,d));
            return;
          }
      DUNE_THROW(Dune::NotImplemented,"Polynomial degree greater than 24 in pk_multiindex");
    }

    //=====================================================
    // Integration kernels for monomials
    //=====================================================

    //! compute binomial coefficient "n over k"
    inline long binomial (long n, long k)
    {
      if (k>=n)
        {
          long nominator=1;
          for (long i=k+1; i<=n; i++) nominator *= i;
          long denominator=1;
          for (long i=2; i<=n-k; i++) denominator *= i;
          return nominator/denominator;
        }
      else
        {
          long nominator=1;
          for (long i=n-k+1; i<=n; i++) nominator *= i;
          long denominator=1;
          for (long i=2; i<=k; i++) denominator *= i;
          return nominator/denominator;
        }
    }

    /** \brief Integrate monomials over the reference element.
     *
     *  \tparam ComputationFieldType    Type to do computations with. Might be high precission.
     *  \tparam GeometryType::BasicType The reference element
     *  \tparam d                       The space dimension.
     */
    template<typename ComputationFieldType, Dune::GeometryType::BasicType bt, int d>
    class MonomialIntegrator
    {
    public:
      //! integrate one monomial
      ComputationFieldType integrate (const MultiIndex<d>& a) const
      {
        DUNE_THROW(Dune::NotImplemented,"non-specialized version of MonomalIntegrator called. Please implement.");
      }
    };

    /** \brief Integrate monomials over the cube in any d.
     */
    template<typename ComputationFieldType, int d>
    class MonomialIntegrator<ComputationFieldType,Dune::GeometryType::cube,d>
    {
    public:
      //! integrate one monomial
      ComputationFieldType integrate (const MultiIndex<d>& a) const
      {
        ComputationFieldType result(1.0);
        for (int i=0; i<d; i++)
          {
            ComputationFieldType exponent(a[i]+1);
            result = result/exponent;
          }
        return result;
      }
    };

    /** \brief Integrate monomials over the unit interval considered as a simplex.
     */
    template<typename ComputationFieldType>
    class MonomialIntegrator<ComputationFieldType,Dune::GeometryType::simplex,1>
    {
    public:
      //! integrate one monomial
      ComputationFieldType integrate (const MultiIndex<1>& a) const
      {
        ComputationFieldType one(1.0);
        ComputationFieldType exponent0(a[0]+1);
        return one/exponent0;
      }
    };

    /** \brief Integrate monomials over the triangle.
     */
    template<typename ComputationFieldType>
    class MonomialIntegrator<ComputationFieldType,Dune::GeometryType::simplex,2>
    {
    public:
      //! integrate one monomial
      ComputationFieldType integrate (const MultiIndex<2>& a) const
      {
        ComputationFieldType sum(0.0);
        for (int k=0; k<=a[1]+1; k++)
          {
            int sign=1;
            if (k%2==1) sign=-1;
            ComputationFieldType nom(sign*binomial(a[1]+1,k));
            ComputationFieldType denom(a[0]+k+1);
            sum = sum + (nom/denom);
          }
        ComputationFieldType denom(a[1]+1);
        return sum/denom;
      }
    };

    /** \brief Integrate monomials over the tetrahedron.
     */
    template<typename ComputationFieldType>
    class MonomialIntegrator<ComputationFieldType,Dune::GeometryType::simplex,3>
    {
    public:
      //! integrate one monomial
      ComputationFieldType integrate (const MultiIndex<3>& a) const
      {
        ComputationFieldType sumk(0.0);
        for (int k=0; k<=a[2]+1; k++)
          {
            int sign=1;
            if (k%2==1) sign=-1;
            ComputationFieldType nom(sign*binomial(a[2]+1,k));
            ComputationFieldType denom(a[1]+k+1);
            sumk = sumk + (nom/denom);
          }
        ComputationFieldType sumj(0.0);
        for (int j=0; j<=a[1]+a[2]+2; j++)
          {
            int sign=1;
            if (j%2==1) sign=-1;
            ComputationFieldType nom(sign*binomial(a[1]+a[2]+2,j));
            ComputationFieldType denom(a[0]+j+1);
            sumj = sumj + (nom/denom);
          }
        ComputationFieldType denom(a[2]+1);
        return sumk*sumj/denom;
      }
    };

    //=====================================================
    // construct orthonormal basis
    //=====================================================

    //! \brief compute \f$ \prod_{i=0}^{d-1} x_i^{a_i} \f$
    template<typename F, int d>
    struct MonomialEvaluate
    {
      template<typename X, typename A>
      static F compute (const X& x, const A& a)
      {
        F prod(1.0);
        for (int i=0; i<a[d]; i++)
          prod = prod*x[d];
        return prod*MonomialEvaluate<F,d-1>::compute(x,a);
      }
    };

    template<typename F>
    struct MonomialEvaluate<F,0>
    {
      template<typename X, typename A>
      static F compute (const X& x, const A& a)
      {
        F prod(1.0);
        for (int i=0; i<a[0]; i++)
          prod = prod*x[0];
        return prod;
      }
    };

    /** \brief Integrate monomials over the reference element.
     *
     * Computes an L_2 orthonormal basis of P_k on the given reference element.
     * The basis polynomials are stored in a monomial representation. With the
     * matrix coeffs private to this class we have
     * \f[
     *     phi_i(x) = \sum_{j=0}{n_k-1} c[i][j] x^{\alpha_j}  \qquad   (1)
     * \f]
     * with n_k     : the dimension of P_k
     *      alpha_j : the exponents of the j-th monomial
     *
     * The class can be used to evaluate polynomials with any degree l smaller
     * or equal to the compile-time parameter k.
     *
     * Calculating derivatives. From (1) we have
     * \f{align*}{
     *     \partial_s \phi_i(x) &= \sum_{j=0}{n_k-1} c[i][j] \partial_s x^{(\alpha_{j1},...,\alpha_{jd})} \\
     *                          &= \sum_{j=0}{n_k-1} c[i][j] * \alpha_js * x^{\beta_j}
     * \f}
     * where
     *       beta_jr = alpha_jr-1 if r=s and alpha_jr else.
     *
     *  \tparam FieldType               Type to represent coefficients after computation.
     *  \tparam k                       The polynomial degreee.
     *  \tparam d                       The space dimension.
     *  \tparam GeometryType::BasicType The reference element
     *  \tparam ComputationFieldType    Type to do computations with. Might be high precission.
     */
    template<typename FieldType, int k, int d, Dune::GeometryType::BasicType bt, typename ComputationFieldType=FieldType>
    class OrthonormalPolynomialBasis
    {
    public:
      enum{ n = PkSize<k,d>::value };
      typedef Dune::FieldMatrix<FieldType,n,n> LowprecMat;
      typedef Dune::FieldMatrix<ComputationFieldType,n,n> HighprecMat;

      // construct orthonormal basis
      OrthonormalPolynomialBasis ()
      {
        // compute index to multiindex map
        for (int i=0; i<n; i++)
          {
            pk_multiindex(i,alpha[i]);
            //std::cout << "i=" << i << " alpha_i=" << alpha[i] << std::endl;
          }

        orthonormalize();
      }

      // construct orthonormal basis from an other basis
      template<class LFE>
      OrthonormalPolynomialBasis (const LFE & lfe)
      {
        // compute index to multiindex map
        for (int i=0; i<n; i++)
          {
            pk_multiindex(i,alpha[i]);
            //std::cout << "i=" << i << " alpha_i=" << alpha[i] << std::endl;
          }

        orthonormalize();
      }

      // return dimension of P_l
      int size (int l)
      {
        return pk_size(l,d);
      }

      // evaluate all basis polynomials at given point
      template<typename Point, typename Result>
      void evaluateFunction (const Point& x, Result& r) const
      {
        std::fill(r.begin(),r.end(),0.0);
        for (int j=0; j<n; ++j)
          {
            const FieldType monomial_value = MonomialEvaluate<FieldType,d-1>::compute(x,alpha[j]);
            for (int i=j; i<n; ++i)
              r[i] += coeffs[i][j] * monomial_value;
          }
      }

      // evaluate all basis polynomials at given point
      template<typename Point, typename Result>
      void evaluateJacobian (const Point& x, Result& r) const
      {
        std::fill(r.begin(),r.end(),0.0);

        for (int j=0; j<n; ++j)
          {
            const FieldType monomial_value = MonomialEvaluate<FieldType,d-1>::compute(x,alpha[j]);
            for (int i=j; i<n; ++i)
              for (int s=0; s<d; ++s)
                r[i][0][s] += gradcoeffs[s][i][j]*monomial_value;
          }
      }

      // evaluate all basis polynomials at given point up to order l <= k
      template<typename Point, typename Result>
      void evaluateFunction (int l, const Point& x, Result& r) const
      {
        if (l>k)
          DUNE_THROW(Dune::RangeError,"l>k in OrthonormalPolynomialBasis::evaluateFunction");

        for (int i=0; i<pk_size(l,d); i++)
          {
            FieldType sum(0.0);
            for (int j=0; j<=i; j++)
              sum = sum + coeffs[i][j]*MonomialEvaluate<FieldType,d-1>::compute(x,alpha[j]);
            r[i] = sum;
          }
      }

      // evaluate all basis polynomials at given point
      template<typename Point, typename Result>
      void evaluateJacobian (int l, const Point& x, Result& r) const
      {
        if (l>k)
          DUNE_THROW(Dune::RangeError,"l>k in OrthonormalPolynomialBasis::evaluateFunction");

        for (int i=0; i<pk_size(l,d); i++)
          {
            FieldType sum[d];
            for (int s=0; s<d; s++)
              {
                sum[s] = 0.0;
                for (int j=0; j<=i; j++)
                  sum[s] += gradcoeffs[s][i][j]*MonomialEvaluate<FieldType,d-1>::compute(x,alpha[j]);
              }
            for (int s=0; s<d; s++) r[i][0][s] = sum[s];
          }
      }

    private:
      MultiIndex<d> alpha[n]; // store index to multiindex map
      LowprecMat coeffs; // coefficients with respect to monomials
      LowprecMat gradcoeffs[d]; // coefficients of gradient

      // compute orthonormalized shapefunctions from a given set of coefficients
      void orthonormalize()
      {
        // run Gram-Schmidt orthogonalization procedure in high precission
        gram_schmidt();

        // std::cout << "orthogonal basis monomial representation" << std::endl;
        // for (int i=0; i<n; i++)
        //   {
        //     std::cout << "phi_" << i << ":" ;
        //     for (int j=0; j<=i; j++)
        //       std::cout << " (" << alpha[j] << "," << coeffs[i][j] << ")";
        //     std::cout << std::endl;
        //   }

        // compute coefficients of gradient
        for (int s=0; s<d; s++)
          for (int i=0; i<n; i++)
            for (int j=0; j<=i; j++)
              gradcoeffs[s][i][j] = 0;
        for (int i=0; i<n; i++)
          for (int j=0; j<=i; j++)
            for (int s=0; s<d; s++)
              if (alpha[j][s]>0)
                {
                  MultiIndex<d> beta = alpha[j]; // get exponents
                  FieldType factor = beta[s];
                  beta[s] -= 1;
                  int l = invert_index(beta);
                  gradcoeffs[s][i][l] += coeffs[i][j]*factor;
                }

        // for (int s=0; s<d; s++)
        //   {
        //     std::cout << "derivative in direction " << s << std::endl;
        //     for (int i=0; i<n; i++)
        //       {
        //         std::cout << "phi_" << i << ":" ;
        //         for (int j=0; j<=i; j++)
        //           std::cout << " (" << alpha[j] << "," << gradcoeffs[s][i][j] << ")";
        //         std::cout << std::endl;
        //       }
        //   }
      }

      // get index from a given multiindex
      int invert_index (MultiIndex<d>& a)
      {
        for (int i=0; i<n; i++)
          {
            bool found(true);
            for (int j=0; j<d; j++)
              if (a[j]!=alpha[i][j]) found=false;
            if (found) return i;
          }
        DUNE_THROW(Dune::RangeError,"index not found in invertindex");
      }

      void gram_schmidt ()
      {
        // allocate a high precission matrix on the heap
        HighprecMat *p = new HighprecMat();
        HighprecMat& c = *p;

        // fill identity matrix
        for (int i=0; i<n; i++)
          for (int j=0; j<n; j++)
            if (i==j)
              c[i][j] = ComputationFieldType(1.0);
            else
              c[i][j] = ComputationFieldType(0.0);

        // the Gram-Schmidt loop
        MonomialIntegrator<ComputationFieldType,bt,d> integrator;
        for (int i=0; i<n; i++)
          {
            // store orthogonalization coefficients for scaling
            ComputationFieldType bi[n];

            // make p_i orthogonal to previous polynomials p_j
            for (int j=0; j<i; j++)
              {
                // p_j is represented with monomials
                bi[j] = ComputationFieldType(0.0);
                for (int l=0; l<=j; l++)
                  {
                    MultiIndex<d> a;
                    for (int m=0; m<d; m++) a[m] = alpha[i][m] + alpha[l][m];
                    bi[j] = bi[j] + c[j][l]*integrator.integrate(a);
                  }
                for (int l=0; l<=j; l++)
                  c[i][l] = c[i][l] - bi[j]*c[j][l];
              }

            // scale ith polynomial
            ComputationFieldType s2(0.0);
            MultiIndex<d> a;
            for (int m=0; m<d; m++) a[m] = alpha[i][m] + alpha[i][m];
            s2 = s2 + integrator.integrate(a);
            for (int j=0; j<i; j++)
              s2 = s2 - bi[j]*bi[j];
            ComputationFieldType s(1.0);
            s = s/std::sqrt(s2);
            for (int l=0; l<=i; l++)
              c[i][l] = s*c[i][l];
          }

        // store coefficients in low precission type
        for (int i=0; i<n; i++)
          for (int j=0; j<n; j++)
            coeffs[i][j] = c[i][j];

        delete p;

        //std::cout << coeffs << std::endl;
      }
    };

  } // PB namespace

  // define the local finite element here

  template<class D, class R, int k, int d, Dune::GeometryType::BasicType bt, typename ComputationFieldType=R>
  class OPBLocalBasis
  {
    typedef Dune::PB::OrthonormalPolynomialBasis<R,k,d,bt,ComputationFieldType> PolynomialBasis;
    PolynomialBasis opb;
    Dune::GeometryType gt;

  public:
    typedef Dune::LocalBasisTraits<D,d,Dune::FieldVector<D,d>,R,1,Dune::FieldVector<R,1>,Dune::FieldMatrix<R,1,d>, 0> Traits;
    enum{ n = Dune::PB::PkSize<k,d>::value };

    OPBLocalBasis (int order_) : opb(), gt(bt,d) {}

    template<class LFE>
    OPBLocalBasis (int order_, const LFE & lfe) : opb(lfe), gt(bt,d) {}

    unsigned int size () const { return n; }

    //! \brief Evaluate all shape functions
    inline void evaluateFunction (const typename Traits::DomainType& in,
                                  std::vector<typename Traits::RangeType>& out) const {
      out.resize(n);
      opb.evaluateFunction(in,out);
    }

    //! \brief Evaluate Jacobian of all shape functions
    inline void
    evaluateJacobian (const typename Traits::DomainType& in,
                      std::vector<typename Traits::JacobianType>& out) const {
      out.resize(n);
      opb.evaluateJacobian(in,out);
    }

    //! \brief Polynomial order of the shape functions
    unsigned int order () const  {
      return k;
    }

    Dune::GeometryType type () const { return gt; }
  };

  template<int k, int d>
  class OPBLocalCoefficients
  {
    enum{ n = Dune::PB::PkSize<k,d>::value };
  public:
    OPBLocalCoefficients (int order_) : li(n)  {
      for (int i=0; i<n; i++) li[i] = Dune::LocalKey(0,0,i);
    }

    //! number of coefficients
    std::size_t size () const { return n; }

    //! map index i to local key
    const Dune::LocalKey& localKey (int i) const  {
      return li[i];
    }

  private:
    std::vector<Dune::LocalKey> li;
  };

  template<class LB>
  class OPBLocalInterpolation
  {
    const LB& lb;

  public:
    OPBLocalInterpolation (const LB& lb_, int order_) : lb(lb_) {}

    //! \brief Local interpolation of a function
    template<typename F, typename C>
    void interpolate (const F& f, std::vector<C>& out) const
    {
      // select quadrature rule
      typedef typename LB::Traits::DomainType DomainType;

      typedef typename FieldTraits<typename LB::Traits::RangeFieldType>::real_type RealFieldType;

      typedef typename LB::Traits::RangeFieldType FieldType;
      typedef typename LB::Traits::RangeType RangeType;
      const int d = LB::Traits::dimDomain;
<<<<<<< HEAD
      const Dune::QuadratureRule<FieldType,d>&
        rule = Dune::QuadratureRules<FieldType,d>::rule(lb.type(),2*lb.order());
=======
      const Dune::QuadratureRule<RealFieldType,d>&
        rule = Dune::QuadratureRules<RealFieldType,d>::rule(lb.type(),2*lb.order());
>>>>>>> 62b374ea

      // prepare result
      out.resize(LB::n);
      for (int i=0; i<LB::n; i++) out[i] = 0.0;

      // loop over quadrature points
<<<<<<< HEAD
      for (typename Dune::QuadratureRule<FieldType,d>::const_iterator
=======
      for (typename Dune::QuadratureRule<RealFieldType,d>::const_iterator
>>>>>>> 62b374ea
             it=rule.begin(); it!=rule.end(); ++it)
        {
          // evaluate function at quadrature point
          typename LB::Traits::DomainType x;
          RangeType y;
          for (int i=0; i<d; i++) x[i] = it->position()[i];
          f.evaluate(x,y);

          // evaluate the basis
          std::vector<RangeType> phi(LB::n);
          lb.evaluateFunction(it->position(),phi);

          // do integration
          for (int i=0; i<LB::n; i++)
            out[i] += y*phi[i]*it->weight();
        }
    }
  };

  template<class D, class R, int k, int d, Dune::GeometryType::BasicType bt, typename ComputationFieldType=R>
  class OPBLocalFiniteElement
  {
    Dune::GeometryType gt;
    OPBLocalBasis<D,R,k,d,bt,ComputationFieldType> basis;
    OPBLocalCoefficients<k,d> coefficients;
    OPBLocalInterpolation<OPBLocalBasis<D,R,k,d,bt,ComputationFieldType> > interpolation;
  public:
    typedef Dune::LocalFiniteElementTraits<OPBLocalBasis<D,R,k,d,bt,ComputationFieldType>,
                                           OPBLocalCoefficients<k,d>,
                                           OPBLocalInterpolation<OPBLocalBasis<D,R,k,d,bt,ComputationFieldType> > > Traits;

    OPBLocalFiniteElement ()
      : gt(bt,d), basis(k), coefficients(k), interpolation(basis,k)
    {}

    template<class LFE>
    explicit OPBLocalFiniteElement (const LFE & lfe)
      : gt(bt,d), basis(k, lfe), coefficients(k), interpolation(basis,k)
    {}

<<<<<<< HEAD
=======
    OPBLocalFiniteElement (const OPBLocalFiniteElement & other)
      : gt(other.gt), basis(other.basis), coefficients(other.coefficients), interpolation(basis,k)
    {}

>>>>>>> 62b374ea
    const typename Traits::LocalBasisType& localBasis () const
    {
      return basis;
    }

    const typename Traits::LocalCoefficientsType& localCoefficients () const
    {
      return coefficients;
    }

    const typename Traits::LocalInterpolationType& localInterpolation () const
    {
      return interpolation;
    }

    Dune::GeometryType type () const { return gt; }

    OPBLocalFiniteElement* clone () const {
      return new OPBLocalFiniteElement(*this);
    }
  };

}

/** @} end documentation */

#endif<|MERGE_RESOLUTION|>--- conflicted
+++ resolved
@@ -723,24 +723,15 @@
       typedef typename LB::Traits::RangeFieldType FieldType;
       typedef typename LB::Traits::RangeType RangeType;
       const int d = LB::Traits::dimDomain;
-<<<<<<< HEAD
-      const Dune::QuadratureRule<FieldType,d>&
-        rule = Dune::QuadratureRules<FieldType,d>::rule(lb.type(),2*lb.order());
-=======
       const Dune::QuadratureRule<RealFieldType,d>&
         rule = Dune::QuadratureRules<RealFieldType,d>::rule(lb.type(),2*lb.order());
->>>>>>> 62b374ea
 
       // prepare result
       out.resize(LB::n);
       for (int i=0; i<LB::n; i++) out[i] = 0.0;
 
       // loop over quadrature points
-<<<<<<< HEAD
-      for (typename Dune::QuadratureRule<FieldType,d>::const_iterator
-=======
       for (typename Dune::QuadratureRule<RealFieldType,d>::const_iterator
->>>>>>> 62b374ea
              it=rule.begin(); it!=rule.end(); ++it)
         {
           // evaluate function at quadrature point
@@ -781,13 +772,10 @@
       : gt(bt,d), basis(k, lfe), coefficients(k), interpolation(basis,k)
     {}
 
-<<<<<<< HEAD
-=======
     OPBLocalFiniteElement (const OPBLocalFiniteElement & other)
       : gt(other.gt), basis(other.basis), coefficients(other.coefficients), interpolation(basis,k)
     {}
 
->>>>>>> 62b374ea
     const typename Traits::LocalBasisType& localBasis () const
     {
       return basis;
