// -*- tab-width: 4; indent-tabs-mode: nil -*-
#ifndef DUNE_PDELAB_P0FEM_HH
#define DUNE_PDELAB_P0FEM_HH

#include <dune/geometry/type.hh>

#include<dune/localfunctions/lagrange/p0.hh>
#include"finiteelementmap.hh"

namespace Dune {
  namespace PDELab {

	//! wrap up element from local functions
    //! \ingroup FiniteElementMap
	template<class D, class R, int d>
	class P0LocalFiniteElementMap
	  : public SimpleLocalFiniteElementMap< Dune::P0LocalFiniteElement<D,R,d> >
	{
    public:
      /**
       * \deprecated Use the constructor that takes a Dune::GeometryType
       *             argument.
       */
      P0LocalFiniteElementMap (Dune::GeometryType::BasicType basicType) DUNE_DEPRECATED
<<<<<<< HEAD
        : SimpleLocalFiniteElementMap< Dune::P0LocalFiniteElement<D,R,d> >(Dune::P0LocalFiniteElement<D,R,d>(basicType))
        , _gt(basicType,d)
=======
      : SimpleLocalFiniteElementMap< Dune::P0LocalFiniteElement<D,R,d> >(Dune::P0LocalFiniteElement<D,R,d>(GeometryType(basicType,d)))
>>>>>>> 62b374ea
      {
      }
      P0LocalFiniteElementMap (const Dune::GeometryType& type)
        : SimpleLocalFiniteElementMap< Dune::P0LocalFiniteElement<D,R,d> >(Dune::P0LocalFiniteElement<D,R,d>(type))
        , _gt(type)
      {
      }

      bool fixedSize() const
      {
        return true;
      }

      std::size_t size(GeometryType gt) const
      {
        return gt == _gt ? 1 : 0;
      }

      std::size_t maxLocalSize() const
      {
        return 1;
      }

    private:
      const GeometryType _gt;

    };

  }
}

#endif<|MERGE_RESOLUTION|>--- conflicted
+++ resolved
@@ -22,12 +22,8 @@
        *             argument.
        */
       P0LocalFiniteElementMap (Dune::GeometryType::BasicType basicType) DUNE_DEPRECATED
-<<<<<<< HEAD
-        : SimpleLocalFiniteElementMap< Dune::P0LocalFiniteElement<D,R,d> >(Dune::P0LocalFiniteElement<D,R,d>(basicType))
+        : SimpleLocalFiniteElementMap< Dune::P0LocalFiniteElement<D,R,d> >(Dune::P0LocalFiniteElement<D,R,d>(GeometryType(basicType,d)))
         , _gt(basicType,d)
-=======
-      : SimpleLocalFiniteElementMap< Dune::P0LocalFiniteElement<D,R,d> >(Dune::P0LocalFiniteElement<D,R,d>(GeometryType(basicType,d)))
->>>>>>> 62b374ea
       {
       }
       P0LocalFiniteElementMap (const Dune::GeometryType& type)
