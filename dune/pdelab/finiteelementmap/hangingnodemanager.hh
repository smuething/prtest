// -*- tab-width: 8; indent-tabs-mode: nil; c-basic-offset: 2 -*-
// vi: set et ts=8 sw=2 sts=2:

#ifndef HANGINGNODEMANAGER_HH
#define HANGINGNODEMANAGER_HH

#include<dune/grid/common/grid.hh>
#include<dune/grid/common/mcmgmapper.hh>
#include<dune/common/float_cmp.hh>

#include"../common/geometrywrapper.hh"

namespace Dune {
  namespace PDELab {

    template<class Grid, class BoundaryFunction>
    class HangingNodeManager
    {
    private:
#ifdef DEBUG
      enum{ verbosity = 2 };
#else
      enum{ verbosity = 0 };
#endif
      typedef typename Grid::LeafIndexSet::IndexType IndexType;

    private:
      class NodeInfo
      {
      public:
        // Minimum level of elements containing this node
        unsigned short minimum_level;

        // Maximum level of elements containing this node
        unsigned short maximum_level;

        // Minimum level of elements touching this node
        unsigned short minimum_touching_level;

        bool is_boundary;

        void addLevel(unsigned short level)
        {
          minimum_level = std::min(minimum_level,level);
          maximum_level = std::max(maximum_level,level);
        }

        void addTouchingLevel(unsigned short level)
        {
          minimum_touching_level = std::min(minimum_touching_level,level);
        }

        NodeInfo() : minimum_level(std::numeric_limits<unsigned short>::max()),
                     maximum_level(0),
                     minimum_touching_level(std::numeric_limits<unsigned short>::max()),
                     is_boundary(false)
        {}
      };

      std::vector<NodeInfo> node_info;

    public:

      class NodeState
      {
        friend class HangingNodeManager;
      private:
        bool is_boundary;
        bool is_hanging;

      public:

        inline bool isBoundary() const { return is_boundary; }
        inline bool isHanging() const { return is_hanging; }

        NodeState() :is_boundary(false),
                     is_hanging(false)
        {}
      };


      typedef typename Grid::LeafGridView GridView;
      enum {dim = GridView::dimension};
      typedef typename GridView::template Codim<0>::EntityPointer CellEntityPointer;
      typedef typename GridView::template Codim<0>::Entity Cell;

      typedef typename GridView::template Codim<dim>::EntityPointer VertexEntityPointer;
      typedef typename GridView::template Codim<0>::Iterator Iterator;
      typedef typename GridView::IntersectionIterator IntersectionIterator;
      typedef typename GridView::Grid::ctype ctype;
      typedef typename Dune::FieldVector<ctype,dim> Point;
      typedef typename Dune::FieldVector<ctype,dim-1> FacePoint;

      typedef Dune::MultipleCodimMultipleGeomTypeMapper<GridView,
                                                        MCMGElementLayout> CellMapper;

      Grid & grid;
      const BoundaryFunction & boundaryFunction;
      CellMapper cell_mapper;

    public:

      void analyzeView()
      {
        cell_mapper.update();
        const typename GridView::IndexSet& indexSet = grid.leafView().indexSet();

        node_info = std::vector<NodeInfo>(indexSet.size(dim));

        const GridView & gv = grid.leafView();

        Iterator it = gv.template begin<0>();
        Iterator eit = gv.template end<0>();

        // loop over all codim<0> leaf elements of the partially refined grid
        for(;it!=eit;++it){

          const Dune::GenericReferenceElement<double,dim> &
            reference_element =
            Dune::GenericReferenceElements<double,dim>::general(it->geometry().type());


          // level of this element
          const unsigned short level = it->level();

          // number of vertices in this element
          const IndexType v_size = reference_element.size(dim);

          // update minimum_level and maximum_level for vertices in this
          // cell
          // loop over all vertices of the element
          for(IndexType i=0; i<v_size; ++i){
            const IndexType v_globalindex = indexSet.subIndex(*it,i,dim);
            NodeInfo& ni = node_info[v_globalindex];
            ni.addLevel(level);

            if(verbosity>1){
              std::cout << "   cell-id=" << cell_mapper.map(*it);
              std::cout << "   level=" << level;
              std::cout << "   v_size=" << v_size;
              std::cout << "   v_globalindex = " << v_globalindex;
              std::cout << "   maximum_level = " << ni.maximum_level;
              std::cout << "   minimum_level = " << ni.minimum_level;
              std::cout << std::endl;
            }

          }

          // Now we still have to update minimum_touching_level for this
          // cell

          unsigned int intersection_index = 0;
          IntersectionIterator fit = gv.ibegin(*it);
          IntersectionIterator efit = gv.iend(*it);
          typedef typename IntersectionIterator::Intersection Intersection;

          // Loop over faces
          for(;fit!=efit;++fit,++intersection_index){

            const Dune::GenericReferenceElement<double,dim-1> &
              reference_face_element =
              Dune::GenericReferenceElements<double,dim-1>::general(fit->geometry().type());

            const int eLocalIndex =  fit->indexInInside();
            const int e_level = fit->inside()->level();

            // number of vertices on the face
            const int e_v_size = reference_element.size(eLocalIndex,1,dim);

            if((*fit).boundary()) {

              // loop over vertices on the face
              for(int i=0; i<e_v_size;++i){
                const int e_v_index = reference_element.subEntity(eLocalIndex,1,i,dim);
                const IndexType v_globalindex = indexSet.subIndex(*it,e_v_index,dim);

                const FacePoint facelocal_position = reference_face_element.position(i,dim-1);

                /*
                  typename BoundaryFunction::Traits::RangeType boundary_value;
                  boundaryFunction.evaluate(IntersectionGeometry<Intersection>(*fit,intersection_index),
                  facelocal_position,boundary_value);
                  if(boundary_value)
                  node_info[v_globalindex].is_boundary=true;
                  else
                  node_info[v_globalindex].is_boundary=false;
                */

                NodeInfo& ni = node_info[v_globalindex];
                ni.is_boundary = boundaryFunction.isDirichlet(IntersectionGeometry<Intersection>(*fit,intersection_index),facelocal_position);
                ni.addTouchingLevel(e_level);
              }
<<<<<<< HEAD
=======

              // We are done here - the remaining tests are only required for neighbor intersections
              continue;
>>>>>>> 8984e7f1
            }

            const int f_level = fit->outside()->level();

            // a conforming face has no hanging nodes
            if(fit->conforming())
              continue;

            // so far no support for initially non conforming grids
            assert(e_level != f_level);

            // this check needs to be performed on the element containing
            // the hanging node only
            if(e_level < f_level)
              continue;

            // loop over vertices on the face
            for(int i=0; i<e_v_size;++i){
              const int e_v_index = reference_element.subEntity(eLocalIndex,1,i,dim);
              const IndexType v_globalindex = indexSet.subIndex(*it,e_v_index,dim);

              node_info[v_globalindex].addTouchingLevel(f_level);
            }

          } // end of loop over faces

        }
      }

      HangingNodeManager(Grid & _grid, const BoundaryFunction & _boundaryFunction)
        : grid(_grid),
          boundaryFunction(_boundaryFunction),
          cell_mapper(grid.leafView())
      { analyzeView(); }

      const std::vector<NodeState> hangingNodes(const Cell& e) const
      {
        const typename GridView::IndexSet& indexSet = grid.leafView().indexSet();
        std::vector<NodeState> is_hanging;

        const Dune::GenericReferenceElement<double,dim> &
          reference_element =
<<<<<<< HEAD
          Dune::GenericReferenceElements<double,dim>::general(e->geometry().type());
=======
          Dune::GenericReferenceElements<double,dim>::general(e.geometry().type());
>>>>>>> 8984e7f1

        // number of vertices in this element
        const IndexType v_size = reference_element.size(dim);

        // make sure the return array is big enough
        is_hanging.resize(v_size);

        // update minimum_level and maximum_level for vertices in this
        // cell
        // loop over vertices of the element
        for(IndexType i=0; i<v_size; ++i){
          const IndexType v_globalindex = indexSet.subIndex(e,i,dim);

          // here we make use of the fact that a node is hanging if and
          // only if it touches a cell of a level smaller than the
          // smallest level of all element containing the node
          const NodeInfo & v_info = node_info[v_globalindex];
          if(v_info.minimum_touching_level < v_info.minimum_level){
            is_hanging[i].is_hanging = true;
            is_hanging[i].is_boundary = v_info.is_boundary;
#ifndef NDEBUG
            if(verbosity>1){
              const Point & local  = reference_element.position(i,dim);
<<<<<<< HEAD
              const Point global = e->geometry().global(local);
=======
              const Point global = e.geometry().global(local);
>>>>>>> 8984e7f1
              if(verbosity)
                std::cout << "Found hanging node with id " << v_globalindex << " at " << global << std::endl;
            }
#endif
          }
          else{
            is_hanging[i].is_hanging = false;
            is_hanging[i].is_boundary = v_info.is_boundary;
          }
        }

        return is_hanging;
      }

      void adaptToIsolatedHangingNodes()
      {
        if(verbosity)
          std::cout << "Begin isolation of hanging nodes" << std::endl;

        const typename GridView::IndexSet& indexSet = grid.leafView().indexSet();

        size_t iterations(0);

        bool reiterate;

        // Iterate until the isolation condition is achieved.
        do{
          size_t refinements(0);
          reiterate = false;

          const GridView & gv = grid.leafView();

          Iterator it = gv.template begin<0>();
          Iterator eit = gv.template end<0>();

          // loop over all codim<0> leaf elements of the partially refined grid
          for(;it!=eit;++it){

            const Dune::GenericReferenceElement<double,dim> &
              reference_element =
              Dune::GenericReferenceElements<double,dim>::general(it->geometry().type());

            //std::cout << "cell center = " << it->geometry().center() << std::endl;

            // get the refinement level of the element
            const unsigned short level = it->level();

            //std::cout << "level = " << level << std::endl;

            // number of vertices in this element
            const IndexType v_size = reference_element.size(dim);

            // update minimum_level and maximum_level for vertices in this
            // cell
            // loop over vertices of the element
            for(IndexType i=0; i<v_size; ++i){

              const IndexType v_globalindex = indexSet.subIndex(*it,i,dim);

              const NodeInfo & v_info = node_info[v_globalindex];

              //std::cout << "maximum_level = " << v_info.maximum_level << std::endl;

              const unsigned short level_diff = v_info.maximum_level - level;
              if( level_diff > 1){
                grid.mark(1, *it);   // Mark this element for an extra refinement if it has a hanging node belonging to a neighbouring element of a refinement level + 2 or more
                reiterate = true;    // Once an element has to be refined, the procedure needs to be repeated!
                refinements++;       // Count the number of refinements.

                if(verbosity>1){
                  std::cout << "   cell-id=" << cell_mapper.map(*it);
                  std::cout << "   level=" << level;
                  std::cout << "   v_size=" << v_size;
                  std::cout << "   v_globalindex = " << v_globalindex;
                  std::cout << std::endl;
                  std::cout << "Refining element nr " << cell_mapper.map(*it)
                            << " to isolate hanging nodes. Level diff = "
                            << v_info.maximum_level << " - " << level<< std::endl;
                }
                break;
              }
            } // end of loop over vertices


            if( it->geometry().type().isSimplex() ){
              //
              // SPECIAL CASE for SIMPLICES:
              // Add extra check to find out "neighbouring" elements of level +2 or more
              // which share only a hanging node, but do not share an intersection
              // with the current element.
              //
              if( !reiterate ){

                //std::cout << "Extra check for SIMPLICES:" << std::endl;

                unsigned int intersection_index = 0;
                IntersectionIterator fit = gv.ibegin(*it);
                IntersectionIterator efit = gv.iend(*it);
                typedef typename IntersectionIterator::Intersection Intersection;

                bool bJumpOut = false;

                // Loop over faces
                for(;fit!=efit;++fit,++intersection_index){

                  // only internal faces need to be taken care of
                  if(!(*fit).boundary()) {

                    const int e_level = fit->inside()->level();
                    const int f_level = fit->outside()->level();

                    if( f_level > e_level ){

                      // We have to locate the potential hanging node
                      // for which we do the extra Check.

                      // get element-local index of the intersection
                      const int eLocalIndex =  fit->indexInInside();

                      // Number of vertices on the face:
                      // A face(=edge) in a triangle has two vertices.
                      // A face(=triangle) in a tetrahedron has three vertices.
                      // const int e_v_size = reference_element.size(eLocalIndex,1,dim);

                      int nEdgeCenters = 0;
                      if( dim == 2 ){
                        // 2D-case: We need to check later for each vertex of the
                        // neigbouring element if it lies on the center of the element edge.
                        // Take care: fit->geometry().center() might return the face
                        // center of a refined neighbouring element!
                        // But we need the face center of the coarse face of the
                        // current element. Therefore loop over vertices on the face
                        // to calculate the proper face center for the coarse face!
                        nEdgeCenters = 1;
                      }
                      else{
                        // 3D-case: We need to check later for each vertex of the
                        // neigbouring element if it lies on the center of one of
                        // the 3 edges of the element face.
                        nEdgeCenters = 3;
                      }
                      std::vector<Dune::FieldVector<ctype,dim>>
                        edgecenter( nEdgeCenters, Dune::FieldVector<ctype,dim>(0) );
                      //std::cout << " edgecenter = " << edgecenter << std::endl;

                      // loop over center of the face (2d) or center of the edges of the face(3d)
                      for(int counter=0; counter<nEdgeCenters; ++counter){

                        int cornerIndex1 = counter % dim;
                        int cornerIndex2 = (counter+1) % dim;

                        const int e_v_index_1 =
                          reference_element.subEntity(eLocalIndex,1,cornerIndex1,dim);

                        const int e_v_index_2 =
                          reference_element.subEntity(eLocalIndex,1,cornerIndex2,dim);

                        const VertexEntityPointer vertex1 =
                          it->template subEntity<dim>(e_v_index_1);

                        const VertexEntityPointer vertex2 =
                          it->template subEntity<dim>(e_v_index_2);

                        edgecenter[counter] += vertex1->geometry().center();
                        edgecenter[counter] += vertex2->geometry().center();
                        edgecenter[counter] /= ctype( 2 );
                        //std::cout << " edgecenter = " << edgecenter << std::endl;


                        //
                        // check for the neighbouring element now...
                        //
                        const Dune::GenericReferenceElement<double,dim> &
                          nb_reference_element =
                          Dune::GenericReferenceElements<double,dim>::general( fit->outside()->geometry().type() );

                        // number of vertices in that neigbouring element
                        const IndexType nb_v_size = nb_reference_element.size(dim);

                        // loop over vertices of the neigbouring element
                        for(IndexType i=0; i<nb_v_size; ++i){

                          const VertexEntityPointer & nb_vertex =
                            fit->outside()->template subEntity<dim>(i);

                          bool doExtraCheck = false;

                          Dune::FieldVector<ctype,dim> center_diff ( edgecenter[counter] );

                          center_diff -= nb_vertex->geometry().center();

                          //std::cout << "nb_vertex = " << nb_vertex->geometry().center() << std::endl;

                          if( center_diff.two_norm2() < 5e-12 ){
                            doExtraCheck = true;
                          }


                          if( doExtraCheck ){

                            //std::cout << "doExtraCheck for node at "
                            // << nb_vertex->geometry().center() << std::endl;

                            const IndexType nb_v_globalindex = indexSet.index(*nb_vertex);

                            const NodeInfo & nb_v_info = node_info[nb_v_globalindex];

                            const unsigned short level_diff = nb_v_info.maximum_level - level;

                            if( level_diff > 1){
                              bJumpOut = true;
                              grid.mark(1, *it);   // Mark this element for an extra refinement if it has a hanging node belonging to a neighbouring element of a refinement level + 2 or more
                              reiterate = true;    // Once an element has to be refined, the procedure needs to be repeated!
                              refinements++;       // Count the number of refinements.

                              if(verbosity){
                                std::cout << "   cell-id=" << cell_mapper.map(*it);
                                std::cout << "   level=" << level;
                                std::cout << "   v_size=" << v_size;
                                std::cout << std::endl;
                                std::cout << "   Extra refining for element nr " << cell_mapper.map(*it)
                                          << " to isolate hanging nodes. Level diff = "
                                          << nb_v_info.maximum_level << " - " << level<< std::endl;
                              }
                              break;

                            } // end if level_diff > 1

                          } // end if( doExtraCheck )
                          if( bJumpOut ) break;
                        } // end of loop over vertices of the neigbouring element
                        if( bJumpOut ) break;
                      } // end counter loop

                    } // end if( f_level > e_level )

                  } // end if not boundary
                  if( bJumpOut ) break;
                } // end of loop over faces of the element

              } // end if(!reiterate)

            } // end if geometry().type().isSimplex()

          } // end of loop over all codim<0> leaf elements


          if(reiterate){
            if(verbosity)
              std::cout << "Re-adapt for isolation of hanging nodes..." << std::endl;
            grid.preAdapt();
            grid.adapt();
            grid.postAdapt();
            analyzeView();
          }

          iterations++;
          if(verbosity)
            std::cout << "In iteration " << iterations << " there were "
                      << refinements << " grid cells to be refined additionally to isolate hanging nodes." << std::endl;
        }while(reiterate);
      }

    };

  }
}
#endif<|MERGE_RESOLUTION|>--- conflicted
+++ resolved
@@ -190,12 +190,9 @@
                 ni.is_boundary = boundaryFunction.isDirichlet(IntersectionGeometry<Intersection>(*fit,intersection_index),facelocal_position);
                 ni.addTouchingLevel(e_level);
               }
-<<<<<<< HEAD
-=======
 
               // We are done here - the remaining tests are only required for neighbor intersections
               continue;
->>>>>>> 8984e7f1
             }
 
             const int f_level = fit->outside()->level();
@@ -238,11 +235,7 @@
 
         const Dune::GenericReferenceElement<double,dim> &
           reference_element =
-<<<<<<< HEAD
-          Dune::GenericReferenceElements<double,dim>::general(e->geometry().type());
-=======
           Dune::GenericReferenceElements<double,dim>::general(e.geometry().type());
->>>>>>> 8984e7f1
 
         // number of vertices in this element
         const IndexType v_size = reference_element.size(dim);
@@ -266,11 +259,7 @@
 #ifndef NDEBUG
             if(verbosity>1){
               const Point & local  = reference_element.position(i,dim);
-<<<<<<< HEAD
-              const Point global = e->geometry().global(local);
-=======
               const Point global = e.geometry().global(local);
->>>>>>> 8984e7f1
               if(verbosity)
                 std::cout << "Found hanging node with id " << v_globalindex << " at " << global << std::endl;
             }
