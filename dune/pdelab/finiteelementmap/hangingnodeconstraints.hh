// -*- tab-width: 4; indent-tabs-mode: nil -*-
#ifndef DUNE_PDELAB_HANGINGNODECONSTRAINTS_HH
#define DUNE_PDELAB_HANGINGNODECONSTRAINTS_HH

#include <cstddef>

#include<dune/common/exceptions.hh>
#include<dune/geometry/referenceelements.hh>
#include<dune/geometry/type.hh>
#include<dune/pdelab/common/geometrywrapper.hh>
#include<dune/pdelab/finiteelementmap/conformingconstraints.hh>
#include<dune/pdelab/finiteelementmap/hangingnodemanager.hh>

namespace Dune {
  namespace PDELab {

    //! \addtogroup Constraints
    //! \ingroup FiniteElementMap
    //! \{

    class HangingNodesConstraintsAssemblers
    {
    public:
      class CubeGridQ1Assembler
      {
      public:
        template<typename IG, typename LFS, typename T, typename FlagVector>
        static void assembleConstraints(const FlagVector & nodeState_e, const FlagVector & nodeState_f,
                                        const bool & e_has_hangingnodes, const bool & f_has_hangingnodes,
                                        const LFS & lfs_e, const LFS & lfs_f,
                                        T& trafo_e, T& trafo_f,
                                        const IG& ig)
        {
          typedef IG Intersection;
          typedef typename Intersection::EntityPointer CellEntityPointer;
          typedef typename Intersection::Entity Cell;
          typedef typename Intersection::Geometry FaceGeometry;
          typedef typename FaceGeometry::ctype DT;
          typedef typename LFS::Traits::FiniteElementType FiniteElementType;
          typedef typename FiniteElementType::Traits::LocalBasisType::Traits::DomainFieldType DFT;
          typedef typename FiniteElementType::Traits::LocalBasisType::Traits::RangeFieldType RFT;
          typedef typename LFS::Traits::SizeType SizeType;

          typedef typename LFS::Traits::GridFunctionSpace::Traits::GridView::IndexSet IndexSet;
          const CellEntityPointer e = ig.inside();
          const CellEntityPointer f = ! ig.boundary() ? ig.outside() : ig.inside();

          const std::size_t dimension = Intersection::dimension;

          typedef Dune::GenericReferenceElement<DT,dimension> GRE;
          const GRE& refelement_e = Dune::GenericReferenceElements<DT,dimension>::general(e->type());
          const GRE& refelement_f = Dune::GenericReferenceElements<DT,dimension>::general(f->type());

          // If both entities have hangingnodes, then the face is
          // conforming and no constraints have to be applied.
          if(e_has_hangingnodes && f_has_hangingnodes)
            return;

          // Choose local function space etc for element with hanging nodes
          const LFS & lfs = e_has_hangingnodes ? lfs_e : lfs_f;
          const IndexSet& indexSet = lfs.gridFunctionSpace().gridView().indexSet();

          const Cell& cell = *(e_has_hangingnodes ? e : f);
          const int faceindex = e_has_hangingnodes ? ig.indexInInside() : ig.indexInOutside();
          const GRE & refelement = e_has_hangingnodes ? refelement_e : refelement_f;
          const FlagVector & nodeState = e_has_hangingnodes ? nodeState_e : nodeState_f;
          T & trafo = e_has_hangingnodes ? trafo_e : trafo_f;

          // A map mapping the local indices from the face to local
          // indices of the cell
          std::vector<int> m(refelement.size(faceindex,1,dimension));
          for (int j=0; j<refelement.size(faceindex,1,dimension); j++)
            m[j] = refelement.subEntity(faceindex,1,j,dimension);

<<<<<<< HEAD
=======
          // A map mapping the local indices from the face to global gridview indices
          std::vector<std::size_t> global_vertex_idx(refelement.size(faceindex,1,dimension));
          for (int j=0; j<refelement.size(faceindex,1,dimension); ++j)
            global_vertex_idx[j] = indexSet.subIndex(cell,refelement.subEntity(faceindex,1,j,dimension),dimension);

          // Create a DOFIndex that we will use to manually craft the correct dof indices for the constraints trafo
          // We copy one of the indices from the LocalFunctionSpace; that way, we automatically get the correct
          // TreeIndex into the DOFIndex and only have to fiddle with the EntityIndex.
          typename LFS::Traits::DOFIndex dof_index(lfs.dofIndex(0));

          typedef typename LFS::Traits::GridFunctionSpace::Ordering::Traits::DOFIndexAccessor::GeometryIndex GeometryIndexAccessor;
          const GeometryType vertex_gt(0);

>>>>>>> 8984e7f1
          // Find the corresponding entity in the reference element
          for (int j=0; j<refelement.size(faceindex,1,dimension); j++){

            // The contribution factors of the base function bound to entity j
            typename T::RowType contribution;

            if(dimension == 3){

              assert(nodeState.size() == 8);

              const SizeType i = 4*j;

              // Neigbor relations in local indices on a quadrilateral face:
              // {Node, Direct Neighbor, Direct Neighbor, Diagonal Neighbor, Node, ...}
              const unsigned int fi[16] = {0,1,2,3, 1,0,3,2, 2,0,3,1, 3,1,2,0};

              // Only hanging nodes have contribution to other nodes
              if(nodeState[m[j]].isHanging()){

<<<<<<< HEAD
                const SizeType node_coeff_index = mapEntityCoeff[m[j]];

=======
>>>>>>> 8984e7f1
                // If both neighbors are hanging nodes, then this node
                // is diagonal to the target of the contribution
                if(nodeState[m[fi[i+1]]].isHanging() && nodeState[m[fi[i+2]]].isHanging())
                  {
                    GeometryIndexAccessor::store(dof_index.entityIndex(),
                                                 vertex_gt,
                                                 global_vertex_idx[fi[i+3]]);

                    contribution[dof_index] = 0.25;

                    GeometryIndexAccessor::store(dof_index.entityIndex(),
                                                 vertex_gt,
                                                 global_vertex_idx[j]);

                    trafo[dof_index] = contribution;
                  }
                // Direct neigbor
                else if(!nodeState[m[fi[i+1]]].isHanging())
                  {
                    GeometryIndexAccessor::store(dof_index.entityIndex(),
                                                 vertex_gt,
                                                 global_vertex_idx[fi[i+1]]);

                    contribution[dof_index] = 0.5;

                    GeometryIndexAccessor::store(dof_index.entityIndex(),
                                                 vertex_gt,
                                                 global_vertex_idx[j]);

                    trafo[dof_index] = contribution;
                  }
                // Direct neigbor
                else if(!nodeState[m[fi[i+2]]].isHanging())
                  {
                    GeometryIndexAccessor::store(dof_index.entityIndex(),
                                                 vertex_gt,
                                                 global_vertex_idx[fi[i+2]]);

                    contribution[dof_index] = 0.5;

                    GeometryIndexAccessor::store(dof_index.entityIndex(),
                                                 vertex_gt,
                                                 global_vertex_idx[j]);

                    trafo[dof_index] = contribution;
                  }
              }

            } else if(dimension == 2){

              assert(nodeState.size() == 4);


              // Only hanging nodes have contribution to other nodes
              if(nodeState[m[j]].isHanging()){

<<<<<<< HEAD
                const SizeType node_coeff_index = mapEntityCoeff[m[j]];

=======
>>>>>>> 8984e7f1
                const SizeType n_j = 1-j;

                assert( !nodeState[m[n_j]].isHanging() );

                GeometryIndexAccessor::store(dof_index.entityIndex(),
                                             vertex_gt,
                                             global_vertex_idx[n_j]);

                contribution[dof_index] = 0.5;

                GeometryIndexAccessor::store(dof_index.entityIndex(),
                                             vertex_gt,
                                             global_vertex_idx[j]);

                trafo[dof_index] = contribution;
              }

            } // end if(dimension==3)

          } // j

        } // end of static void assembleConstraints

      }; // end of class CubeGridQ1Assembler


      class SimplexGridP1Assembler
      {
      public:
        template<typename IG,
                 typename LFS,
                 typename T,
                 typename FlagVector>
        static void assembleConstraints( const FlagVector & nodeState_e,
                                         const FlagVector & nodeState_f,
                                         const bool & e_has_hangingnodes,
                                         const bool & f_has_hangingnodes,
                                         const LFS & lfs_e, const LFS & lfs_f,
                                         T& trafo_e, T& trafo_f,
                                         const IG& ig)
        {
          typedef IG Intersection;
          typedef typename Intersection::EntityPointer CellEntityPointer;
          typedef typename Intersection::Entity Cell;
          typedef typename Intersection::Geometry FaceGeometry;
          typedef typename FaceGeometry::ctype DT;
          typedef typename LFS::Traits::FiniteElementType FiniteElementType;
          typedef typename FiniteElementType::Traits::LocalBasisType::Traits::DomainFieldType DFT;
          typedef typename FiniteElementType::Traits::LocalBasisType::Traits::RangeFieldType RFT;
          typedef typename LFS::Traits::SizeType SizeType;
          typedef typename LFS::Traits::GridFunctionSpace::Traits::GridView::IndexSet IndexSet;

          const CellEntityPointer e = ig.inside();
          const CellEntityPointer f = ! ig.boundary() ? ig.outside() : ig.inside();

          const std::size_t dimension = Intersection::dimension;

          typedef Dune::GenericReferenceElement<DT,dimension> GRE;
          const GRE& refelement_e = Dune::GenericReferenceElements<DT,dimension>::general(e->type());
          const GRE& refelement_f = Dune::GenericReferenceElements<DT,dimension>::general(f->type());

          // If both entities have hangingnodes, then the face is
          // conforming and no constraints have to be applied.
          if(e_has_hangingnodes && f_has_hangingnodes)
            return;

          // Choose local function space etc for element with hanging nodes
          const LFS & lfs = e_has_hangingnodes ? lfs_e : lfs_f;
          const IndexSet& indexSet = lfs.gridFunctionSpace().gridView().indexSet();

          const Cell& cell = *(e_has_hangingnodes ? e : f);
          const int faceindex = e_has_hangingnodes ? ig.indexInInside() : ig.indexInOutside();
          const GRE & refelement = e_has_hangingnodes ? refelement_e : refelement_f;
          const FlagVector & nodeState = e_has_hangingnodes ? nodeState_e : nodeState_f;
          T & trafo = e_has_hangingnodes ? trafo_e : trafo_f;

          // A map mapping the local indices from the face to local
          // indices of the cell
          std::vector<int> m(refelement.size(faceindex,1,dimension));
          for (int j=0; j<refelement.size(faceindex,1,dimension); j++)
            m[j] = refelement.subEntity(faceindex,1,j,dimension);

<<<<<<< HEAD
=======
          // A map mapping the local indices from the face to global gridview indices
          std::vector<std::size_t> global_vertex_idx(refelement.size(faceindex,1,dimension));
          for (int j=0; j<refelement.size(faceindex,1,dimension); ++j)
            global_vertex_idx[j] = indexSet.subIndex(cell,refelement.subEntity(faceindex,1,j,dimension),dimension);

          // Create a DOFIndex that we will use to manually craft the correct dof indices for the constraints trafo
          // We copy one of the indices from the LocalFunctionSpace; that way, we automatically get the correct
          // TreeIndex into the DOFIndex and only have to fiddle with the EntityIndex.
          typename LFS::Traits::DOFIndex dof_index(lfs.dofIndex(0));

          typedef typename LFS::Traits::GridFunctionSpace::Ordering::Traits::DOFIndexAccessor::GeometryIndex GeometryIndexAccessor;
          const GeometryType vertex_gt(0);

>>>>>>> 8984e7f1
          // Find the corresponding entity in the reference element
          for (int j=0; j<refelement.size(faceindex,1,dimension); j++){

            // The contribution factors of the base function bound to entity j
            typename T::RowType contribution;

            if(dimension == 3){

              assert(nodeState.size() == 4);
              // Only hanging nodes have contribution to other nodes
              if(nodeState[m[j]].isHanging()){
                for( int k=1; k<=2; ++k ){

                  const SizeType n_j = (j+k)%3;
<<<<<<< HEAD

                  if( !nodeState[m[n_j]].isHanging() ){

                    // If both neighbors are hanging nodes, then this node
                    // is diagonal to the target of the contribution
                    contribution[mapEntityCoeff[ m[n_j] ]] = 0.5;
                    trafo[node_coeff_index] = contribution;
                    // Write into local constraints container

                  }
=======
>>>>>>> 8984e7f1

                  if( !nodeState[m[n_j]].isHanging() )
                    {
                      GeometryIndexAccessor::store(dof_index.entityIndex(),
                                                   vertex_gt,
                                                   global_vertex_idx[n_j]);

                      contribution[dof_index] = 0.5;

                      GeometryIndexAccessor::store(dof_index.entityIndex(),
                                                   vertex_gt,
                                                   global_vertex_idx[j]);

                      trafo[dof_index] = contribution;
                    }
                }
              }
            } else if(dimension == 2){

              assert(nodeState.size() == 3);
              // Only hanging nodes have contribution to other nodes
              if(nodeState[m[j]].isHanging()){
                const SizeType n_j = 1-j;
                assert( !nodeState[m[n_j]].isHanging() );
                // If both neighbors are hanging nodes, then this node
                // is diagonal to the target of the contribution
                GeometryIndexAccessor::store(dof_index.entityIndex(),
                                             vertex_gt,
                                             global_vertex_idx[n_j]);

                contribution[dof_index] = 0.5;

                GeometryIndexAccessor::store(dof_index.entityIndex(),
                                             vertex_gt,
                                             global_vertex_idx[j]);

                trafo[dof_index] = contribution;
              }


            } // end if(dimension==3)

          } // j

        } // end of static void assembleConstraints

      }; // end of class SimplexGridP1Assembler

    }; // end of class HangingNodesConstraintsAssemblers


    //! Hanging Node constraints construction
    // works in any dimension and on all element types
    template <class Grid, class HangingNodesConstraintsAssemblerType, class BoundaryFunction>
    class HangingNodesDirichletConstraints : public ConformingDirichletConstraints
    {
    private:
      typedef Dune::PDELab::HangingNodeManager<Grid,BoundaryFunction> HangingNodeManager;
      HangingNodeManager manager;

    public:
      enum { doBoundary = true };
      enum { doSkeleton = true };
      enum { doVolume = false };
      enum { dimension = Grid::dimension };

      HangingNodesDirichletConstraints( Grid & grid,
                                        bool adaptToIsolatedHangingNotes,
                                        const BoundaryFunction & _boundaryFunction )
        : manager(grid, _boundaryFunction)
      {
        if(adaptToIsolatedHangingNotes)
          manager.adaptToIsolatedHangingNodes();
      }

      void update( Grid & grid ){
        manager.analyzeView();
        manager.adaptToIsolatedHangingNodes();
      }


      //! skeleton constraints
      /**
       * \tparam I  intersection geometry
       * \tparam LFS local function space
       * \tparam T   TransformationType
       */
      template<typename IG, typename LFS, typename T>
      void skeleton (const IG& ig,
                     const LFS& lfs_e, const LFS& lfs_f,
                     T& trafo_e, T& trafo_f) const
      {
        typedef IG Intersection;
        typedef typename Intersection::EntityPointer CellEntityPointer;
        typedef typename Intersection::Geometry FaceGeometry;
        typedef typename FaceGeometry::ctype DT;

        const CellEntityPointer e = ig.inside();
        const CellEntityPointer f = ig.outside();

        const Dune::GenericReferenceElement<DT,dimension>& refelem_e
          = Dune::GenericReferenceElements<DT,dimension>::general(e->type());
        const Dune::GenericReferenceElement<DT,dimension>& refelem_f
          = Dune::GenericReferenceElements<DT,dimension>::general(f->type());

        // the return values of the hanging node manager
        typedef typename std::vector<typename HangingNodeManager::NodeState> FlagVector;
        const FlagVector isHangingNode_e(manager.hangingNodes(*e));
        const FlagVector isHangingNode_f(manager.hangingNodes(*f));

        // just to make sure that the hanging node manager is doing
        // what is expected of him
        assert(std::size_t(refelem_e.size(dimension))
               == isHangingNode_e.size());
        assert(std::size_t(refelem_f.size(dimension))
               == isHangingNode_f.size());

        // the LOCAL indices of the faces in the reference element
        const int faceindex_e = ig.indexInInside();
        const int faceindex_f = ig.indexInOutside();

        typedef typename LFS::Traits::FiniteElementType FiniteElementType;
        typedef typename FiniteElementType::Traits::LocalCoefficientsType LocalCoefficientType;
        typedef typename FiniteElementType::Traits::LocalBasisType::Traits::DomainFieldType DFT;
        typedef typename LFS::Traits::SizeType SizeType;

        bool e_has_hangingnodes = false;
        {
          for (int j=0; j<refelem_e.size(faceindex_e,1,dimension); j++){
            const int index = refelem_e.subEntity(faceindex_e,1,j,dimension);
            if(isHangingNode_e[index].isHanging())
              {
                e_has_hangingnodes = true;
                break;
              }
          }
        }
        bool f_has_hangingnodes = false;
        {
          for (int j=0; j<refelem_f.size(faceindex_f,1,dimension); j++){
            const int index = refelem_f.subEntity(faceindex_f,1,j,dimension);
            if(isHangingNode_f[index].isHanging())
              {
                f_has_hangingnodes = true;
                break;
              }
          }
        }

        if(! e_has_hangingnodes && ! f_has_hangingnodes)
          return;

        HangingNodesConstraintsAssemblerType::
          assembleConstraints(isHangingNode_e, isHangingNode_f,
                              e_has_hangingnodes, f_has_hangingnodes,
                              lfs_e,lfs_f,
                              trafo_e, trafo_f,
                              ig);
      } // skeleton

    }; // end of class HangingNodesDirichletConstraints
    //! \}

  }
}

#endif<|MERGE_RESOLUTION|>--- conflicted
+++ resolved
@@ -72,8 +72,6 @@
           for (int j=0; j<refelement.size(faceindex,1,dimension); j++)
             m[j] = refelement.subEntity(faceindex,1,j,dimension);
 
-<<<<<<< HEAD
-=======
           // A map mapping the local indices from the face to global gridview indices
           std::vector<std::size_t> global_vertex_idx(refelement.size(faceindex,1,dimension));
           for (int j=0; j<refelement.size(faceindex,1,dimension); ++j)
@@ -87,7 +85,6 @@
           typedef typename LFS::Traits::GridFunctionSpace::Ordering::Traits::DOFIndexAccessor::GeometryIndex GeometryIndexAccessor;
           const GeometryType vertex_gt(0);
 
->>>>>>> 8984e7f1
           // Find the corresponding entity in the reference element
           for (int j=0; j<refelement.size(faceindex,1,dimension); j++){
 
@@ -107,11 +104,6 @@
               // Only hanging nodes have contribution to other nodes
               if(nodeState[m[j]].isHanging()){
 
-<<<<<<< HEAD
-                const SizeType node_coeff_index = mapEntityCoeff[m[j]];
-
-=======
->>>>>>> 8984e7f1
                 // If both neighbors are hanging nodes, then this node
                 // is diagonal to the target of the contribution
                 if(nodeState[m[fi[i+1]]].isHanging() && nodeState[m[fi[i+2]]].isHanging())
@@ -168,11 +160,6 @@
               // Only hanging nodes have contribution to other nodes
               if(nodeState[m[j]].isHanging()){
 
-<<<<<<< HEAD
-                const SizeType node_coeff_index = mapEntityCoeff[m[j]];
-
-=======
->>>>>>> 8984e7f1
                 const SizeType n_j = 1-j;
 
                 assert( !nodeState[m[n_j]].isHanging() );
@@ -255,8 +242,6 @@
           for (int j=0; j<refelement.size(faceindex,1,dimension); j++)
             m[j] = refelement.subEntity(faceindex,1,j,dimension);
 
-<<<<<<< HEAD
-=======
           // A map mapping the local indices from the face to global gridview indices
           std::vector<std::size_t> global_vertex_idx(refelement.size(faceindex,1,dimension));
           for (int j=0; j<refelement.size(faceindex,1,dimension); ++j)
@@ -270,7 +255,6 @@
           typedef typename LFS::Traits::GridFunctionSpace::Ordering::Traits::DOFIndexAccessor::GeometryIndex GeometryIndexAccessor;
           const GeometryType vertex_gt(0);
 
->>>>>>> 8984e7f1
           // Find the corresponding entity in the reference element
           for (int j=0; j<refelement.size(faceindex,1,dimension); j++){
 
@@ -285,19 +269,6 @@
                 for( int k=1; k<=2; ++k ){
 
                   const SizeType n_j = (j+k)%3;
-<<<<<<< HEAD
-
-                  if( !nodeState[m[n_j]].isHanging() ){
-
-                    // If both neighbors are hanging nodes, then this node
-                    // is diagonal to the target of the contribution
-                    contribution[mapEntityCoeff[ m[n_j] ]] = 0.5;
-                    trafo[node_coeff_index] = contribution;
-                    // Write into local constraints container
-
-                  }
-=======
->>>>>>> 8984e7f1
 
                   if( !nodeState[m[n_j]].isHanging() )
                     {
