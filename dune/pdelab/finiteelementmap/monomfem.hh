--- conflicted
+++ resolved
@@ -24,11 +24,8 @@
 	{
     public:
       MonomLocalFiniteElementMap (Dune::GeometryType::BasicType basicType) DUNE_DEPRECATED
-<<<<<<< HEAD
-        : SimpleLocalFiniteElementMap< Dune::MonomLocalFiniteElement<D,R,d,p> >(Dune::MonomLocalFiniteElement<D,R,d,p>(basicType)), _gt(basicType,d)
-=======
-      : SimpleLocalFiniteElementMap< Dune::MonomLocalFiniteElement<D,R,d,p> >(Dune::MonomLocalFiniteElement<D,R,d,p>(GeometryType(basicType,d)))
->>>>>>> 62b374ea
+        : SimpleLocalFiniteElementMap< Dune::MonomLocalFiniteElement<D,R,d,p> >(Dune::MonomLocalFiniteElement<D,R,d,p>(GeometryType(basicType,d)))
+        , _gt(basicType,d)
       {
       }
       MonomLocalFiniteElementMap (const Dune::GeometryType& type)
