// -*- tab-width: 4; indent-tabs-mode: nil -*-
#ifndef DUNE_PDELAB_STOKESDG_HH
#define DUNE_PDELAB_STOKESDG_HH

#include <dune/common/exceptions.hh>
#include <dune/common/fvector.hh>
#include <dune/common/static_assert.hh>
#include <dune/common/parametertreeparser.hh>

#include <dune/geometry/quadraturerules.hh>

#include <dune/localfunctions/common/interfaceswitch.hh>
#include <dune/pdelab/localoperator/idefault.hh>

#include "../common/geometrywrapper.hh"
#include "../gridoperatorspace/gridoperatorspace.hh"
#include "defaultimp.hh"
#include "pattern.hh"
#include "flags.hh"
#include "stokesdgparameter.hh"

#ifndef VBLOCK
#define VBLOCK 0
#endif
#define PBLOCK (- VBLOCK + 1)

namespace Dune {
    namespace PDELab {

        /** \brief A local operator for solving the stokes equation using a DG discretization

            \tparam PRM                 Parameter class for this local operator
            \tparam full_tensor         Flag enabling the assembling of the
                                        full tensor for the viscous stress
         */
        template<typename PRM, bool full_tensor = true>
        class StokesDG :
            public LocalOperatorDefaultFlags,
            public FullSkeletonPattern, public FullVolumePattern
            //
            ,public JacobianBasedAlphaVolume< StokesDG<PRM,full_tensor> >
            ,public JacobianBasedAlphaSkeleton< StokesDG<PRM,full_tensor> >
            ,public JacobianBasedAlphaBoundary< StokesDG<PRM,full_tensor> >
            ,public InstationaryLocalOperatorDefaultMethods<double>
        {
            typedef StokesBoundaryCondition BC;
            typedef typename PRM::Traits::RangeField RF;

            typedef InstationaryLocalOperatorDefaultMethods<double> InstatBase;
            typedef typename InstatBase::RealType Real;

        public:

            // pattern assembly flags
            enum { doPatternVolume = true };
            enum { doPatternSkeleton = true };

            // call the assembler for each face only once
            enum { doSkeletonTwoSided = false };

            // residual assembly flags
            enum { doAlphaVolume    = true };
            enum { doAlphaSkeleton  = true };
            enum { doAlphaBoundary  = true };
            enum { doLambdaVolume   = true };
            enum { doLambdaBoundary = true };

            /** \brief Constructor

                \param [in] _prm                        Parameter class for this local operator
                \param [in] _superintegration_order     This number will be added to the order of
                                                        quadrature in every integration. It is
                                                        only needed, when one of the parameters (e.g
                                                        rho, mu) is not constant or the mappings from
                                                        the reference elements to the cells are
                                                        nonlinear. Boundary conditions are assumed to
                                                        have the same order as the corresponding
                                                        finite element.
             */
            StokesDG (PRM & _prm, int _superintegration_order=0) :
              prm(_prm), superintegration_order(_superintegration_order),
              current_dt(1.0)
            {}

            // Store current dt
            void preStep (RealType , RealType dt, int )
            {
              current_dt = dt;
            }

            // volume integral depending only on test functions,
            // contains f on the right hand side
            template<typename EG, typename LFSV, typename R>
            void lambda_volume (const EG& eg, const LFSV& lfsv, R& r) const
            {
                // dimensions
                static const unsigned int dim = EG::Geometry::dimension;
<<<<<<< HEAD

=======
                static const unsigned int dimw = EG::Geometry::dimensionworld;
                
>>>>>>> 62b374ea
                // subspaces
                dune_static_assert
                  ((LFSV::CHILDREN == 2), "You seem to use the wrong function space for StokesDG");

                typedef typename LFSV::template Child<VBLOCK>::Type LFSV_PFS_V;
                const LFSV_PFS_V& lfsv_pfs_v = lfsv.template child<VBLOCK>();

                dune_static_assert
                  ((LFSV_PFS_V::CHILDREN == dim),"You seem to use the wrong function space for StokesDG");

                // we assume all velocity components are the same type
                typedef typename LFSV_PFS_V::template Child<0>::Type LFSV_V;
                const LFSV_V& lfsv_v = lfsv_pfs_v.template child<0>();
                const unsigned int vsize = lfsv_v.size();
                typedef typename LFSV::template Child<PBLOCK>::Type LFSV_P;
                const LFSV_P& lfsv_p = lfsv.template child<PBLOCK>();
                const unsigned int psize = lfsv_p.size();

                // domain and range field type
                typedef FiniteElementInterfaceSwitch<typename LFSV_V::Traits::FiniteElementType > FESwitch_V;
                typedef BasisInterfaceSwitch<typename FESwitch_V::Basis > BasisSwitch_V;
                typedef typename BasisSwitch_V::DomainField DF;
                typedef typename BasisSwitch_V::Range RT;
                typedef typename BasisSwitch_V::RangeField RF;
                typedef typename BasisSwitch_V::Range Range_V;
                typedef FiniteElementInterfaceSwitch<typename LFSV_P::Traits::FiniteElementType > FESwitch_P;
                typedef BasisInterfaceSwitch<typename FESwitch_P::Basis > BasisSwitch_P;
                typedef typename BasisSwitch_P::Range Range_P;
                typedef typename LFSV::Traits::SizeType size_type;

                // select quadrature rule
                Dune::GeometryType gt = eg.geometry().type();
                const int v_order = FESwitch_V::basis(lfsv_v.finiteElement()).order();
                const int det_jac_order = gt.isSimplex() ?  0 : (dim-1);
                // quad order is velocity order + det_jac order + superintegration
                const int qorder = v_order + det_jac_order + superintegration_order;

                const Dune::QuadratureRule<DF,dim>& rule = Dune::QuadratureRules<DF,dim>::rule(gt,qorder);

                // loop over quadrature points
                for (typename Dune::QuadratureRule<DF,dim>::const_iterator it=rule.begin(); it!=rule.end(); ++it)
                {
                    const Dune::FieldVector<DF,dim> local = it->position();
                    //const Dune::FieldVector<DF,dimw> global = eg.geometry().global(local);

                    // values of velocity shape functions
                    std::vector<RT> phi_v(vsize);
                    FESwitch_V::basis(lfsv_v.finiteElement()).evaluateFunction(local,phi_v);

                    // values of pressure shape functions
                    std::vector<RT> phi_p(psize);
                    FESwitch_P::basis(lfsv_p.finiteElement()).evaluateFunction(local,phi_p);

                    const RF weight = it->weight() * eg.geometry().integrationElement(it->position());

                    // evaluate source term
                    typename PRM::Traits::VelocityRange fval(prm.f(eg,local));

                    //================================================//
                    // \int (f*v)
                    //================================================//
                    const RF factor = weight;
                    for (unsigned int d=0; d<dim; d++)
                    {
                        const LFSV_V& lfsv_v = lfsv_pfs_v.child(d);

                        // and store for each velocity component
                        for (size_type i=0; i<vsize; i++)
                        {
                            RF val = phi_v[i]*factor;
                            r.accumulate(lfsv_v,i, -fval[d] * val);
                        }
                    }

                    const RF g2 = prm.g2(eg,it->position());

                    // integrate div u * psi_i
                    for (size_t i=0; i<lfsv_p.size(); i++)
                    {
                        r.accumulate(lfsv_p,i, g2 * phi_p[i] * factor);
                    }

                }
            }

            // boundary integral independent of ansatz functions,
            // Neumann and Dirichlet boundary conditions, DG penalty term's right hand side
            template<typename IG, typename LFSV, typename R>
            void lambda_boundary (const IG& ig, const LFSV& lfsv, R& r) const
            {
                // dimensions
                static const unsigned int dim = IG::Geometry::dimension;

                // subspaces
                dune_static_assert
                    ((LFSV::CHILDREN == 2), "You seem to use the wrong function space for StokesDG");

                typedef typename LFSV::template Child<VBLOCK>::Type LFSV_PFS_V;
                const LFSV_PFS_V& lfsv_pfs_v = lfsv.template child<VBLOCK>();

                dune_static_assert
                    ((LFSV_PFS_V::CHILDREN == dim), "You seem to use the wrong function space for StokesDG");

                // ... we assume all velocity components are the same
                typedef typename LFSV_PFS_V::template Child<0>::Type LFSV_V;
                const LFSV_V& lfsv_v = lfsv_pfs_v.template child<0>();
                const unsigned int vsize = lfsv_v.size();
                typedef typename LFSV::template Child<PBLOCK>::Type LFSV_P;
                const LFSV_P& lfsv_p = lfsv.template child<PBLOCK>();
                const unsigned int psize = lfsv_p.size();

                // domain and range field type
                typedef FiniteElementInterfaceSwitch<typename LFSV_V::Traits::FiniteElementType > FESwitch_V;
                typedef BasisInterfaceSwitch<typename FESwitch_V::Basis > BasisSwitch_V;
                typedef typename BasisSwitch_V::DomainField DF;
                typedef typename BasisSwitch_V::Range RT;
                typedef typename BasisSwitch_V::RangeField RF;
                typedef typename BasisSwitch_V::Range Range_V;
                typedef FiniteElementInterfaceSwitch<typename LFSV_P::Traits::FiniteElementType > FESwitch_P;
                typedef BasisInterfaceSwitch<typename FESwitch_P::Basis > BasisSwitch_P;
                typedef typename BasisSwitch_P::Range Range_P;
                typedef typename LFSV::Traits::SizeType size_type;

                // select quadrature rule
                Dune::GeometryType gtface = ig.geometry().type();
                const int v_order = FESwitch_V::basis(lfsv_v.finiteElement()).order();
                const int det_jac_order = gtface.isSimplex() ? 0 : (dim-2);
                const int jac_order = gtface.isSimplex() ? 0 : 1;
                const int qorder = 2*v_order + det_jac_order + jac_order + superintegration_order;
                const Dune::QuadratureRule<DF,dim-1>& rule = Dune::QuadratureRules<DF,dim-1>::rule(gtface,qorder);

                const int epsilon = prm.epsilonIPSymmetryFactor();
                const RF incomp_scaling = prm.incompressibilityScaling(current_dt);

                // loop over quadrature points and integrate normal flux
                for (typename Dune::QuadratureRule<DF,dim-1>::const_iterator it=rule.begin(); it!=rule.end(); ++it)
                {
                    // position of quadrature point in local coordinates of element
                    Dune::FieldVector<DF,dim-1> flocal = it->position();
                    Dune::FieldVector<DF,dim> local = ig.geometryInInside().global(flocal);
                    //Dune::FieldVector<DF,dimw> global = ig.geometry().global(flocal);

                    const RF penalty_factor = prm.getFaceIP(ig,flocal);

                    // value of velocity shape functions
                    std::vector<RT> phi_v(vsize);
                    FESwitch_V::basis(lfsv_v.finiteElement()).evaluateFunction(local,phi_v);
                    // and value of pressure shape functions
                    std::vector<RT> phi_p(psize);
                    FESwitch_P::basis(lfsv_p.finiteElement()).evaluateFunction(local,phi_p);

                    std::vector<Dune::FieldMatrix<RF,1,dim> > grad_phi_v(vsize);
                    BasisSwitch_V::gradient(FESwitch_V::basis(lfsv_v.finiteElement()),
                                          ig.inside()->geometry(), local, grad_phi_v);

                    const Dune::FieldVector<DF,dim> normal = ig.unitOuterNormal(it->position());
                    const RF weight = it->weight()*ig.geometry().integrationElement(it->position());
                    const RF mu = prm.mu(ig,flocal);

                    // evaluate boundary condition type
                    typename PRM::Traits::BoundaryCondition::Type bctype(prm.bctype(ig,flocal));

                    if (bctype == BC::VelocityDirichlet)
                    {
                        typename PRM::Traits::VelocityRange u0(prm.g(ig,flocal));

                        //================================================//
                        // \mu \int \nabla v \cdot u_0 \cdot n
                        //================================================//
                        RF factor = mu * weight;
                        for (unsigned int i=0;i<vsize;++i)
                        {
                            const RF val = (grad_phi_v[i][0]*normal) * factor;
                            for (unsigned int d=0;d<dim;++d)
                            {
                                const LFSV_V& lfsv_v = lfsv_pfs_v.child(d);
                                r.accumulate(lfsv_v,i, - epsilon * val * u0[d]);

                                // Assemble symmetric part for (grad u)^T
                                if(full_tensor){
                                
                                    for (unsigned int dd=0;dd<dim;++dd)
                                    {
                                        RF Tval = (grad_phi_v[i][0][d]*normal[dd]) * factor;
                                        const LFSV_V& lfsv_v_dd = lfsv_pfs_v.child(dd);
                                        r.accumulate(lfsv_v_dd,i, - epsilon * Tval * u0[d]);
                                    }
                                }
                            }
                        }
                        //================================================//
                        // \int \sigma / |\gamma|^\beta v u_0
                        //================================================//
                        factor = penalty_factor * weight;
                        for (unsigned int i=0;i<vsize;++i)
                        {
                            const RF val = phi_v[i] * factor;
                            for (unsigned int d=0;d<dim;++d)
                            {
                                const LFSV_V& lfsv_v = lfsv_pfs_v.child(d);
                                r.accumulate(lfsv_v,i, -val * u0[d] );
                            }
                        }
                        //================================================//
                        // \int q u_0 n
                        //================================================//
                        for (unsigned int i=0;i<psize;++i) // test
                        {
                            RF val = phi_p[i]*(u0 * normal) * weight;
                            r.accumulate(lfsv_p,i, - val * incomp_scaling);
                        }
                    }
                    if (bctype == BC::StressNeumann)
                    {
                      typename PRM::Traits::VelocityRange stress(prm.j(ig,flocal,normal));

                        //std::cout << "Pdirichlet\n";
                        //================================================//
                        // \int p u n
                        //================================================//
                        for (unsigned int i=0;i<vsize;++i)
                        {
                            for (unsigned int d=0;d<dim;++d)
                            {
                                const LFSV_V& lfsv_v = lfsv_pfs_v.child(d);
                                RF val = stress[d]*phi_v[i] * weight;
                                r.accumulate(lfsv_v,i, val);
                            }
                        }
                    }
                }
            }

            // jacobian of volume term
            template<typename EG, typename LFSU, typename X, typename LFSV,
                     typename LocalMatrix>
            void jacobian_volume (const EG& eg, const LFSU& lfsu, const X& x, const LFSV& lfsv,
                                  LocalMatrix& mat) const
            {
                // dimensions
                static const unsigned int dim = EG::Geometry::dimension;

                // subspaces
                dune_static_assert
                    ((LFSV::CHILDREN == 2), "You seem to use the wrong function space for StokesDG");
                typedef typename LFSV::template Child<VBLOCK>::Type LFSV_PFS_V;
                const LFSV_PFS_V& lfsv_pfs_v = lfsv.template child<VBLOCK>();
                dune_static_assert
                    ((LFSV_PFS_V::CHILDREN == dim), "You seem to use the wrong function space for StokesDG");

                // ... we assume all velocity components are the same
                typedef typename LFSV_PFS_V::template Child<0>::Type LFSV_V;
                const LFSV_V& lfsv_v = lfsv_pfs_v.template child<0>();
                const unsigned int vsize = lfsv_v.size();
                typedef typename LFSV::template Child<PBLOCK>::Type LFSV_P;
                const LFSV_P& lfsv_p = lfsv.template child<PBLOCK>();
                const unsigned int psize = lfsv_p.size();

                // domain and range field type
                typedef FiniteElementInterfaceSwitch<typename LFSV_V::Traits::FiniteElementType > FESwitch_V;
                typedef BasisInterfaceSwitch<typename FESwitch_V::Basis > BasisSwitch_V;
                typedef typename BasisSwitch_V::DomainField DF;
                typedef typename BasisSwitch_V::Range RT;
                typedef typename BasisSwitch_V::RangeField RF;
                typedef typename BasisSwitch_V::Range Range_V;
                typedef FiniteElementInterfaceSwitch<typename LFSV_P::Traits::FiniteElementType > FESwitch_P;
                typedef BasisInterfaceSwitch<typename FESwitch_P::Basis > BasisSwitch_P;
                typedef typename BasisSwitch_P::Range Range_P;
                typedef typename LFSV::Traits::SizeType size_type;

                // select quadrature rule
                Dune::GeometryType gt = eg.geometry().type();
                const int v_order = FESwitch_V::basis(lfsv_v.finiteElement()).order();
                const int det_jac_order = gt.isSimplex() ? 0 : (dim-1);
                const int jac_order = gt.isSimplex() ? 0 : 1;
                const int qorder = 2*v_order - 2 + 2*jac_order + det_jac_order + superintegration_order;
                const Dune::QuadratureRule<DF,dim>& rule = Dune::QuadratureRules<DF,dim>::rule(gt,qorder);

                const RF incomp_scaling = prm.incompressibilityScaling(current_dt);

                // loop over quadrature points
                for (typename Dune::QuadratureRule<DF,dim>::const_iterator it=rule.begin(); it!=rule.end(); ++it)
                {
                    const Dune::FieldVector<DF,dim> local = it->position();
                    const RF mu = prm.mu(eg,local);

                    // and value of pressure shape functions
                    std::vector<RT> phi_p(psize);
                    FESwitch_P::basis(lfsv_p.finiteElement()).evaluateFunction(local,phi_p);

                    // compute gradients
                    std::vector<Dune::FieldMatrix<RF,1,dim> > grad_phi_v(vsize);
                    BasisSwitch_V::gradient(FESwitch_V::basis(lfsv_v.finiteElement()),
                                            eg.geometry(), local, grad_phi_v);

                    const RF detj = eg.geometry().integrationElement(it->position());
                    const RF weight = it->weight() * detj;

                    //================================================//
                    // \int (mu*grad_u*grad_v)
                    //================================================//
                    const RF factor = mu * weight;
                    for (size_type j=0; j<vsize; j++)
                    {
                        for (size_type i=0; i<vsize; i++)
                        {
                            // grad_phi_j*grad_phi_i
                            RF val = (grad_phi_v[j][0]*grad_phi_v[i][0])*factor;

                            for (unsigned int d=0; d<dim; d++)
                            {
                                const LFSV_V& lfsv_v_d = lfsv_pfs_v.child(d);
                                mat.accumulate(lfsv_v_d,i,lfsv_v_d,j, val);

                                // Assemble symmetric part for (grad u)^T
                                if(full_tensor){
                                  for (unsigned int dd=0; dd<dim; dd++){
                                    RF Tval = (grad_phi_v[j][0][d]*grad_phi_v[i][0][dd])*factor;
                                    const LFSV_V& lfsv_v_dd = lfsv_pfs_v.child(dd);
                                    mat.accumulate(lfsv_v_d,i,lfsv_v_dd,j, Tval);
                                  }
                                }

                            }
                        }
                    }

                    //================================================//
                    // - q * div u
                    // - p * div v
                    //================================================//
                    for (size_type j=0; j<psize; j++) // test (q)
                    {
                        RF val = -1.0 * phi_p[j]*weight;
                        for (size_type i=0; i<vsize; i++) // ansatz (u)
                        {
                            for (unsigned int d=0; d<dim; d++)
                            {
                                const LFSV_V& lfsv_v = lfsv_pfs_v.child(d);
                                mat.accumulate(lfsv_p,j,lfsv_v,i, val*grad_phi_v[i][0][d] * incomp_scaling);
                                mat.accumulate(lfsv_v,i,lfsv_p,j, val*grad_phi_v[i][0][d]);
                            }
                        }
                    }
                }
            }

            // jacobian of skeleton term
            template<typename IG, typename LFSU, typename X, typename LFSV,
                     typename LocalMatrix>
            void jacobian_skeleton (const IG& ig,
                const LFSU& lfsu_s, const X&, const LFSV& lfsv_s,
                const LFSU& lfsu_n, const X&, const LFSV& lfsv_n,
                LocalMatrix& mat_ss, LocalMatrix& mat_sn,
                LocalMatrix& mat_ns, LocalMatrix& mat_nn) const
            {
                // dimensions
                static const unsigned int dim = IG::Geometry::dimension;
                static const unsigned int dimw = IG::Geometry::dimensionworld;

                // subspaces
                dune_static_assert
                    ((LFSV::CHILDREN == 2), "You seem to use the wrong function space for StokesDG");

                typedef typename LFSV::template Child<VBLOCK>::Type LFSV_PFS_V;
                const LFSV_PFS_V& lfsv_s_pfs_v = lfsv_s.template child<VBLOCK>();
                const LFSV_PFS_V& lfsv_n_pfs_v = lfsv_n.template child<VBLOCK>();
                dune_static_assert
                    ((LFSV_PFS_V::CHILDREN == dim), "You seem to use the wrong function space for StokesDG");

                // ... we assume all velocity components are the same
                typedef typename LFSV_PFS_V::template Child<0>::Type LFSV_V;
                const LFSV_V& lfsv_s_v = lfsv_s_pfs_v.template child<0>();
                const LFSV_V& lfsv_n_v = lfsv_n_pfs_v.template child<0>();
                const unsigned int vsize_s = lfsv_s_v.size();
                const unsigned int vsize_n = lfsv_n_v.size();
                typedef typename LFSV::template Child<PBLOCK>::Type LFSV_P;
                const LFSV_P& lfsv_s_p = lfsv_s.template child<PBLOCK>();
                const LFSV_P& lfsv_n_p = lfsv_n.template child<PBLOCK>();
                const unsigned int psize_s = lfsv_s_p.size();
                const unsigned int psize_n = lfsv_n_p.size();

                // domain and range field type
                typedef FiniteElementInterfaceSwitch<typename LFSV_V::Traits::FiniteElementType > FESwitch_V;
                typedef BasisInterfaceSwitch<typename FESwitch_V::Basis > BasisSwitch_V;
                typedef typename BasisSwitch_V::DomainField DF;
                typedef typename BasisSwitch_V::Range RT;
                typedef typename BasisSwitch_V::RangeField RF;
                typedef typename BasisSwitch_V::Range Range_V;
                typedef FiniteElementInterfaceSwitch<typename LFSV_P::Traits::FiniteElementType > FESwitch_P;
                typedef BasisInterfaceSwitch<typename FESwitch_P::Basis > BasisSwitch_P;
                typedef typename BasisSwitch_P::Range Range_P;
                typedef typename LFSV::Traits::SizeType size_type;

                // select quadrature rule
                Dune::GeometryType gtface = ig.geometry().type();
                const int v_order = FESwitch_V::basis(lfsv_s_v.finiteElement()).order();
                const int det_jac_order = gtface.isSimplex() ? 0 : (dim-2);
                const int qorder = 2*v_order + det_jac_order + superintegration_order;
                const Dune::QuadratureRule<DF,dim-1>& rule = Dune::QuadratureRules<DF,dim-1>::rule(gtface,qorder);

                const int epsilon = prm.epsilonIPSymmetryFactor();
                const RF incomp_scaling = prm.incompressibilityScaling(current_dt);

                // loop over quadrature points and integrate normal flux
                for (typename Dune::QuadratureRule<DF,dim-1>::const_iterator it=rule.begin(); it!=rule.end(); ++it)
                {

                    // position of quadrature point in local coordinates of element
                    Dune::FieldVector<DF,dim> local_s = ig.geometryInInside().global(it->position());
                    Dune::FieldVector<DF,dim> local_n = ig.geometryInOutside().global(it->position());

                    const RF penalty_factor = prm.getFaceIP(ig,it->position());

                    // value of velocity shape functions
                    std::vector<RT> phi_v_s(vsize_s);
                    std::vector<RT> phi_v_n(vsize_n);
                    FESwitch_V::basis(lfsv_s_v.finiteElement()).evaluateFunction(local_s,phi_v_s);
                    FESwitch_V::basis(lfsv_n_v.finiteElement()).evaluateFunction(local_n,phi_v_n);
                    // and value of pressure shape functions
                    std::vector<RT> phi_p_s(psize_s);
                    std::vector<RT> phi_p_n(psize_n);
                    FESwitch_P::basis(lfsv_s_p.finiteElement()).evaluateFunction(local_s,phi_p_s);
                    FESwitch_P::basis(lfsv_n_p.finiteElement()).evaluateFunction(local_n,phi_p_n);

                    // compute gradients
                    std::vector<Dune::FieldMatrix<RF,1,dim> > grad_phi_v_s(vsize_s);
                    BasisSwitch_V::gradient(FESwitch_V::basis(lfsv_s_v.finiteElement()),
                                            ig.inside()->geometry(), local_s, grad_phi_v_s);

                    std::vector<Dune::FieldMatrix<RF,1,dim> > grad_phi_v_n(vsize_n);
                    BasisSwitch_V::gradient(FESwitch_V::basis(lfsv_n_v.finiteElement()),
                                            ig.outside()->geometry(), local_n, grad_phi_v_n);

                    const Dune::FieldVector<DF,dimw> normal = ig.unitOuterNormal(it->position());
                    const RF weight = it->weight()*ig.geometry().integrationElement(it->position());
                    const RF mu = prm.mu(ig,it->position());

                    //================================================//
                    // - (\mu \int < \nabla u > . normal . [v])
                    //================================================//
                    assert(vsize_s == vsize_n);
                    RF factor = mu * weight;
                    for (unsigned int i=0;i<vsize_s;++i)
                    {
                        for (unsigned int j=0;j<vsize_s;++j)
                        {
                            RF val = (0.5*(grad_phi_v_s[i][0]*normal)*phi_v_s[j]) * factor;
                            for (unsigned int d=0;d<dim;++d)
                            {
                                const LFSV_V& lfsv_s_v = lfsv_s_pfs_v.child(d);
                                mat_ss.accumulate(lfsv_s_v,j,lfsv_s_v,i, - val);
                                mat_ss.accumulate(lfsv_s_v,i,lfsv_s_v,j, epsilon*val );

                                // Assemble symmetric part for (grad u)^T
                                if(full_tensor){

                                  for (unsigned int dd=0;dd<dim;++dd)
                                    {
                                      RF Tval = (0.5*(grad_phi_v_s[i][0][d]*normal[dd])*phi_v_s[j]) * factor;
                                      const LFSV_V& lfsv_s_v_dd = lfsv_s_pfs_v.child(dd);
                                      mat_ss.accumulate(lfsv_s_v,j,lfsv_s_v_dd,i, - Tval);
                                      mat_ss.accumulate(lfsv_s_v_dd,i,lfsv_s_v,j, epsilon*Tval );
                                    }
                                }
                            }
                        }
                        for (unsigned int j=0;j<vsize_n;++j)
                        {
                            // the normal vector flipped, thus the sign flips
                            RF val = (-0.5*(grad_phi_v_s[i][0]*normal)*phi_v_n[j]) * factor;
                            for (unsigned int d=0;d<dim;++d)
                            {
                                const LFSV_V& lfsv_s_v = lfsv_s_pfs_v.child(d);
                                const LFSV_V& lfsv_n_v = lfsv_n_pfs_v.child(d);
                                mat_ns.accumulate(lfsv_n_v,j,lfsv_s_v,i,- val);
                                mat_sn.accumulate(lfsv_s_v,i,lfsv_n_v,j, epsilon*val);

                                // Assemble symmetric part for (grad u)^T
                                if(full_tensor){

                                  for (unsigned int dd=0;dd<dim;++dd)
                                    {
                                      RF Tval = (-0.5*(grad_phi_v_s[i][0][d]*normal[dd])*phi_v_n[j]) * factor;
                                      const LFSV_V& lfsv_s_v_dd = lfsv_s_pfs_v.child(dd);
                                      mat_ns.accumulate(lfsv_n_v,j,lfsv_s_v_dd,i,- Tval);
                                      mat_sn.accumulate(lfsv_s_v_dd,i,lfsv_n_v,j, epsilon*Tval);
                                    }
                                }
                            }
                        }
                    }
                    for (unsigned int i=0;i<vsize_n;++i)
                    {
                        for (unsigned int j=0;j<vsize_s;++j)
                        {
                            RF val = (0.5*(grad_phi_v_n[i][0]*normal)*phi_v_s[j]) * factor;
                            for (unsigned int d=0;d<dim;++d)
                            {
                                const LFSV_V& lfsv_s_v = lfsv_s_pfs_v.child(d);
                                const LFSV_V& lfsv_n_v = lfsv_n_pfs_v.child(d);
                                mat_sn.accumulate(lfsv_s_v,j,lfsv_n_v,i, - val);
                                mat_ns.accumulate(lfsv_n_v,i,lfsv_s_v,j, epsilon*val );

                                // Assemble symmetric part for (grad u)^T
                                if(full_tensor){

                                  for (unsigned int dd=0;dd<dim;++dd)
                                    {
                                      RF Tval = (0.5*(grad_phi_v_n[i][0][d]*normal[dd])*phi_v_s[j]) * factor;
                                      const LFSV_V& lfsv_n_v_dd = lfsv_n_pfs_v.child(dd);
                                      mat_sn.accumulate(lfsv_s_v,j,lfsv_n_v_dd,i, - Tval);
                                      mat_ns.accumulate(lfsv_n_v_dd,i,lfsv_s_v,j, epsilon*Tval );
                                    }
                                }
                            }
                        }
                        for (unsigned int j=0;j<vsize_n;++j)
                        {
                            // the normal vector flipped, thus the sign flips
                            RF val = (-0.5*(grad_phi_v_n[i][0]*normal)*phi_v_n[j]) * factor;
                            for (unsigned int d=0;d<dim;++d)
                            {
                                const LFSV_V& lfsv_n_v = lfsv_n_pfs_v.child(d);
                                mat_nn.accumulate(lfsv_n_v,j,lfsv_n_v,i,- val);
                                mat_nn.accumulate(lfsv_n_v,i,lfsv_n_v,j, epsilon*val);

                                // Assemble symmetric part for (grad u)^T
                                if(full_tensor){

                                  for (unsigned int dd=0;dd<dim;++dd)
                                    {
                                      RF Tval = (-0.5*(grad_phi_v_n[i][0][d]*normal[dd])*phi_v_n[j]) * factor;
                                      const LFSV_V& lfsv_n_v_dd = lfsv_n_pfs_v.child(dd);
                                      mat_nn.accumulate(lfsv_n_v,j,lfsv_n_v_dd,i,- Tval);
                                      mat_nn.accumulate(lfsv_n_v_dd,i,lfsv_n_v,j, epsilon*Tval);
                                    }
                                }
                            }
                        }
                    }
                    //================================================//
                    // \mu \int \sigma / |\gamma|^\beta v u
                    //================================================//
                    factor = penalty_factor * weight;
                    for (unsigned int i=0;i<vsize_s;++i)
                    {
                        for (unsigned int j=0;j<vsize_s;++j)
                        {
                            RF val = phi_v_s[i]*phi_v_s[j] * factor;
                            for (unsigned int d=0;d<dim;++d)
                            {
                                const LFSV_V& lfsv_s_v = lfsv_s_pfs_v.child(d);
                                mat_ss.accumulate(lfsv_s_v,j,lfsv_s_v,i, val);
                            }
                        }
                        for (unsigned int j=0;j<vsize_n;++j)
                        {
                            RF val = phi_v_s[i]*phi_v_n[j] * factor;
                            for (unsigned int d=0;d<dim;++d)
                            {
                                const LFSV_V& lfsv_s_v = lfsv_s_pfs_v.child(d);
                                const LFSV_V& lfsv_n_v = lfsv_n_pfs_v.child(d);
                                mat_ns.accumulate(lfsv_n_v,j,lfsv_s_v,i, - val);
                            }
                        }
                    }
                    for (unsigned int i=0;i<vsize_n;++i)
                    {
                        for (unsigned int j=0;j<vsize_s;++j)
                        {
                            RF val = phi_v_n[i]*phi_v_s[j] * factor;
                            for (unsigned int d=0;d<dim;++d)
                            {
                                const LFSV_V& lfsv_s_v = lfsv_s_pfs_v.child(d);
                                const LFSV_V& lfsv_n_v = lfsv_n_pfs_v.child(d);
                                mat_sn.accumulate(lfsv_s_v,j,lfsv_n_v,i, - val);
                            }
                        }
                        for (unsigned int j=0;j<vsize_n;++j)
                        {
                            RF val = phi_v_n[i]*phi_v_n[j] * factor;
                            for (unsigned int d=0;d<dim;++d)
                            {
                                const LFSV_V& lfsv_n_v = lfsv_n_pfs_v.child(d);
                                mat_nn.accumulate(lfsv_n_v,j,lfsv_n_v,i, val);
                            }
                        }
                    }
                    //================================================//
                    // \int <q> [u] n
                    // \int <p> [v] n
                    //================================================//
                    for (unsigned int i=0;i<vsize_s;++i)
                    {
                        for (unsigned int j=0;j<psize_s;++j)
                        {
                            for (unsigned int d=0;d<dim;++d)
                            {
                                const LFSV_V& lfsv_s_v = lfsv_s_pfs_v.child(d);
                                RF val = 0.5*(phi_p_s[j]*normal[d]*phi_v_s[i]) * weight;
                                mat_ss.accumulate(lfsv_s_v,i,lfsv_s_p,j, val);
                                mat_ss.accumulate(lfsv_s_p,j,lfsv_s_v,i, val * incomp_scaling);
                            }
                        }
                        for (unsigned int j=0;j<psize_n;++j)
                        {
                            for (unsigned int d=0;d<dim;++d)
                            {
                                const LFSV_V& lfsv_s_v = lfsv_s_pfs_v.child(d);
                                RF val = 0.5*(phi_p_n[j]*normal[d]*phi_v_s[i]) * weight;
                                mat_sn.accumulate(lfsv_s_v,i,lfsv_n_p,j, val);
                                mat_ns.accumulate(lfsv_n_p,j,lfsv_s_v,i, val * incomp_scaling);
                            }
                        }
                    }
                    for (unsigned int i=0;i<vsize_n;++i)
                    {
                        for (unsigned int j=0;j<psize_s;++j)
                        {
                            for (unsigned int d=0;d<dim;++d)
                            {
                                const LFSV_V& lfsv_n_v = lfsv_n_pfs_v.child(d);

                                // the normal vector flipped, thus the sign flips
                                RF val = -0.5*(phi_p_s[j]*normal[d]*phi_v_n[i]) * weight;
                                mat_ns.accumulate(lfsv_n_v,i,lfsv_s_p,j, val);
                                mat_sn.accumulate(lfsv_s_p,j,lfsv_n_v,i, val * incomp_scaling);
                            }
                        }
                        for (unsigned int j=0;j<psize_n;++j)
                        {
                            for (unsigned int d=0;d<dim;++d)
                            {
                                const LFSV_V& lfsv_n_v = lfsv_n_pfs_v.child(d);

                                // the normal vector flipped, thus the sign flips
                                RF val = -0.5*(phi_p_n[j]*normal[d]*phi_v_n[i]) * weight;
                                mat_nn.accumulate(lfsv_n_v,i,lfsv_n_p,j, val);
                                mat_nn.accumulate(lfsv_n_p,j,lfsv_n_v,i, val * incomp_scaling);
                            }
                        }
                    }
                }
            }

            // jacobian of boundary term
            template<typename IG, typename LFSU, typename X, typename LFSV,
                     typename LocalMatrix>
            void jacobian_boundary (const IG& ig,
                const LFSU& lfsu, const X& x, const LFSV& lfsv,
                LocalMatrix& mat) const
            {
                // dimensions
                static const unsigned int dim = IG::Geometry::dimension;
                static const unsigned int dimw = IG::Geometry::dimensionworld;

                // subspaces
                dune_static_assert
                    ((LFSV::CHILDREN == 2), "You seem to use the wrong function space for StokesDG");

                typedef typename LFSV::template Child<VBLOCK>::Type LFSV_PFS_V;
                const LFSV_PFS_V& lfsv_pfs_v = lfsv.template child<VBLOCK>();
                dune_static_assert
                    ((LFSV_PFS_V::CHILDREN == dim), "You seem to use the wrong function space for StokesDG");

                // ... we assume all velocity components are the same
                typedef typename LFSV_PFS_V::template Child<0>::Type LFSV_V;
                const LFSV_V& lfsv_v = lfsv_pfs_v.template child<0>();
                const unsigned int vsize = lfsv_v.size();
                typedef typename LFSV::template Child<PBLOCK>::Type LFSV_P;
                const LFSV_P& lfsv_p = lfsv.template child<PBLOCK>();
                const unsigned int psize = lfsv_p.size();

                // domain and range field type
                typedef FiniteElementInterfaceSwitch<typename LFSV_V::Traits::FiniteElementType > FESwitch_V;
                typedef BasisInterfaceSwitch<typename FESwitch_V::Basis > BasisSwitch_V;
                typedef typename BasisSwitch_V::DomainField DF;
                typedef typename BasisSwitch_V::Range RT;
                typedef typename BasisSwitch_V::RangeField RF;
                typedef typename BasisSwitch_V::Range Range_V;
                typedef FiniteElementInterfaceSwitch<typename LFSV_P::Traits::FiniteElementType > FESwitch_P;
                typedef BasisInterfaceSwitch<typename FESwitch_P::Basis > BasisSwitch_P;
                typedef typename BasisSwitch_P::Range Range_P;
                typedef typename LFSV::Traits::SizeType size_type;

                // select quadrature rule
                const int v_order = FESwitch_V::basis(lfsv_v.finiteElement()).order();
                Dune::GeometryType gtface = ig.geometry().type();
                const int det_jac_order = gtface.isSimplex() ? 0 : (dim-1);
                const int qorder = 2*v_order + det_jac_order + superintegration_order;
                const Dune::QuadratureRule<DF,dim-1>& rule = Dune::QuadratureRules<DF,dim-1>::rule(gtface,qorder);

                // evaluate boundary condition type
                typename PRM::Traits::BoundaryCondition::Type bctype(prm.bctype(ig,rule.begin()->position()));

                const int epsilon = prm.epsilonIPSymmetryFactor();
                const RF incomp_scaling = prm.incompressibilityScaling(current_dt);

                // loop over quadrature points and integrate normal flux
                for (typename Dune::QuadratureRule<DF,dim-1>::const_iterator it=rule.begin(); it!=rule.end(); ++it)
                {
                    // position of quadrature point in local coordinates of element
                    Dune::FieldVector<DF,dim> local = ig.geometryInInside().global(it->position());

                    const RF penalty_factor = prm.getFaceIP(ig,it->position() );

                    // value of velocity shape functions
                    std::vector<RT> phi_v(vsize);
                    FESwitch_V::basis(lfsv_v.finiteElement()).evaluateFunction(local,phi_v);
                    // and value of pressure shape functions
                    std::vector<RT> phi_p(psize);
                    FESwitch_P::basis(lfsv_p.finiteElement()).evaluateFunction(local,phi_p);

                    std::vector<Dune::FieldMatrix<RF,1,dim> > grad_phi_v(vsize);
                    BasisSwitch_V::gradient(FESwitch_V::basis(lfsv_v.finiteElement()),
                                          ig.inside()->geometry(), local, grad_phi_v);

                    const Dune::FieldVector<DF,dimw> normal = ig.unitOuterNormal(it->position());
                    const RF weight = it->weight()*ig.geometry().integrationElement(it->position());
                    const RF mu = prm.mu(ig,it->position());

                    // Slip factor smoothly switching between slip and no slip conditions.
                    RF slip_factor = 0.0;
                    typedef NavierStokesDGImp::VariableBoundarySlipSwitch<PRM> BoundarySlipSwitch;
                    if (bctype == BC::SlipVelocity)
                      // Calls boundarySlip(..) function of parameter
                      // class if available, i.e. if
                      // enable_variable_slip is defined. Otherwise
                      // returns 1.0;
                      slip_factor = BoundarySlipSwitch::boundarySlip(prm,ig,it->position());

                    // velocity boundary condition
                    if (bctype == BC::VelocityDirichlet || bctype == BC::SlipVelocity)
                    {
                      const RF factor = weight * (1.0 - slip_factor);

                        //================================================//
                        // - (\mu \int \nabla u. normal . v)
                        //================================================//
                        for (unsigned int i=0;i<vsize;++i) // ansatz
                        {
                            for (unsigned int j=0;j<vsize;++j) // test
                            {
                                RF val = ((grad_phi_v[j][0]*normal)*phi_v[i]) * factor * mu;
                                for (unsigned int d=0;d<dim;++d)
                                {
                                    const LFSV_V& lfsv_v = lfsv_pfs_v.child(d);
                                    mat.accumulate(lfsv_v,i,lfsv_v,j, - val);
                                    mat.accumulate(lfsv_v,j,lfsv_v,i, epsilon*val);

                                    // Assemble symmetric part for (grad u)^T
                                    if(full_tensor){

                                      for (unsigned int dd=0;dd<dim;++dd)
                                        {
                                          RF Tval = ((grad_phi_v[j][0][d]*normal[dd])*phi_v[i]) * factor * mu;
                                          const LFSV_V& lfsv_v_dd = lfsv_pfs_v.child(dd);
                                          mat.accumulate(lfsv_v,i,lfsv_v_dd,j, - Tval);
                                          mat.accumulate(lfsv_v_dd,j,lfsv_v,i, epsilon*Tval);
                                        }
                                    }
                                }
                            }
                        }
                        //================================================//
                        // \int q u n
                        // \int p v n
                        //================================================//
                        for (unsigned int i=0;i<vsize;++i) // ansatz
                        {
                            for (unsigned int j=0;j<psize;++j) // test
                            {
                                for (unsigned int d=0;d<dim;++d)
                                {
                                    const LFSV_V& lfsv_v = lfsv_pfs_v.child(d);
                                    RF val = (phi_p[j]*normal[d]*phi_v[i]) * weight;
                                    mat.accumulate(lfsv_p,j,lfsv_v,i, val * incomp_scaling); // q u n
                                    mat.accumulate(lfsv_v,i,lfsv_p,j, val); // p v n
                                }
                            }
                        }
                        //================================================//
                        // \mu \int \sigma / |\gamma|^\beta v u
                        //================================================//
                        const RF p_factor = penalty_factor * factor;
                        for (unsigned int i=0;i<vsize;++i)
                        {
                            for (unsigned int j=0;j<vsize;++j)
                            {
                                RF val = phi_v[i]*phi_v[j] * p_factor;
                                for (unsigned int d=0;d<dim;++d)
                                {
                                    const LFSV_V& lfsv_v = lfsv_pfs_v.child(d);
                                    mat.accumulate(lfsv_v,j,lfsv_v,i, val);
                                }
                            }
                        }

                    } // Velocity Dirichlet
                    if (bctype == BC::SlipVelocity)
                    {
                        const RF factor = weight * (slip_factor);

                        //================================================//
                        // - (\mu \int \nabla u. normal . v)
                        //================================================//

                        for (unsigned int i=0;i<vsize;++i) // ansatz
                        {
                            for (unsigned int j=0;j<vsize;++j) // test
                            {
                                RF ten_sum = 1.0;

                                // Assemble symmetric part for (grad u)^T
                                if(full_tensor)
                                  ten_sum = 2.0;

                                RF val = ten_sum * ((grad_phi_v[j][0]*normal)*phi_v[i]) * factor * mu;
                                for (unsigned int d=0;d<dim;++d)
                                {
                                    const LFSV_V& lfsv_v_d = lfsv_pfs_v.child(d);

                                    for (unsigned int dd=0;dd<dim;++dd)
                                      {
                                        const LFSV_V& lfsv_v_dd = lfsv_pfs_v.child(dd);

                                        mat.accumulate(lfsv_v_dd,i,lfsv_v_d,j, -val*normal[d]*normal[dd]);
                                        mat.accumulate(lfsv_v_d,j,lfsv_v_dd,i, epsilon*val*normal[d]*normal[dd]);
                                      }
                                }
                            }
                        }

                        //================================================//
                        // \mu \int \sigma / |\gamma|^\beta v u
                        //================================================//
                        const RF p_factor = penalty_factor * factor;
                        for (unsigned int i=0;i<vsize;++i)
                        {
                            for (unsigned int j=0;j<vsize;++j)
                            {
                                RF val = phi_v[i]*phi_v[j] * p_factor;
                                for (unsigned int d=0;d<dim;++d)
                                {
                                    const LFSV_V& lfsv_v_d = lfsv_pfs_v.child(d);
                                    for (unsigned int dd=0;dd<dim;++dd)
                                      {
                                        const LFSV_V& lfsv_v_dd = lfsv_pfs_v.child(dd);
                                        mat.accumulate(lfsv_v_d,j,lfsv_v_dd,i, val*normal[d]*normal[dd]);
                                      }
                                }
                            }
                        }

                    } // Slip Velocity
                }
            }

        protected:
          PRM & prm;                  // Parameter class for this local operator
          int superintegration_order; // Quadrature order
          Real current_dt;
        };


        /** \brief A local operator for solving the navier stokes
            equation using a DG discretization

            \tparam PRM                 Parameter Class corresponding to the
                                        NavierStokesDGParameters interface
            \tparam full_tensor         Flag enabling the assembling of the
                                        full tensor for the viscous stress
         */
        template<typename PRM, bool full_tensor = true>
        class NavierStokesDG : public StokesDG<PRM,full_tensor>
        {
        public:
            //! Boundary condition indicator type
            typedef StokesBoundaryCondition BC;
            //! Common range field type
            typedef typename PRM::Traits::RangeField RF;

          typedef StokesDG<PRM,full_tensor> StokesLocalOperator;


        public:
            using StokesLocalOperator::prm;
            using StokesLocalOperator::superintegration_order;

            NavierStokesDG (PRM & prm_, int superintegration_order_=0)
                : StokesLocalOperator(prm_ ,superintegration_order_)
            {}

            template<typename EG, typename LFSU, typename X, typename LFSV,
                     typename LocalMatrix>
            void jacobian_volume( const EG& eg,const LFSU& lfsu, const X& x,
                                  const LFSV& lfsv, LocalMatrix& mat) const
            {
                // Assemble the Stokes part of the jacobian
                StokesLocalOperator::jacobian_volume(eg,lfsu,x,lfsv,mat);

                // dimensions
                static const unsigned int dim = EG::Geometry::dimension;

                // subspaces
                dune_static_assert
                    ((LFSV::CHILDREN == 2), "You seem to use the wrong function space for StokesDG");
                typedef typename LFSV::template Child<VBLOCK>::Type LFSV_PFS_V;
                const LFSV_PFS_V& lfsv_pfs_v = lfsv.template child<VBLOCK>();
                dune_static_assert
                    ((LFSV_PFS_V::CHILDREN == dim), "You seem to use the wrong function space for StokesDG");

                // ... we assume all velocity components are the same
                typedef typename LFSV_PFS_V::template Child<0>::Type LFSV_V;
                const LFSV_V& lfsv_v = lfsv_pfs_v.template child<0>();
                const unsigned int vsize = lfsv_v.size();

                // domain and range field type
                typedef FiniteElementInterfaceSwitch<typename LFSV_V::Traits::FiniteElementType > FESwitch_V;
                typedef BasisInterfaceSwitch<typename FESwitch_V::Basis > BasisSwitch_V;
                typedef typename BasisSwitch_V::DomainField DF;
                typedef typename BasisSwitch_V::Range RT;
                typedef typename BasisSwitch_V::RangeField RF;
                typedef typename BasisSwitch_V::Range Range_V;
                typedef typename LFSV::Traits::SizeType size_type;

                // select quadrature rule
                Dune::GeometryType gt = eg.geometry().type();
                const int v_order = FESwitch_V::basis(lfsv_v.finiteElement()).order();
                const int det_jac_order = gt.isSimplex() ? 0 : (dim-1);
                const int jac_order = gt.isSimplex() ? 0 : 1;
                const int qorder = 3*v_order - 1 + jac_order + det_jac_order + superintegration_order;
                const Dune::QuadratureRule<DF,dim>& rule = Dune::QuadratureRules<DF,dim>::rule(gt,qorder);

                // loop over quadrature points
                for (typename Dune::QuadratureRule<DF,dim>::const_iterator it=rule.begin(); it!=rule.end(); ++it)
                    {
                        const Dune::FieldVector<DF,dim> local = it->position();

                        // Get density at point
                        const RF rho = prm.rho(eg,local);
                        if(rho == 0) continue;

                        // and value of pressure shape functions
                        std::vector<RT> phi_v(vsize);
                        FESwitch_V::basis(lfsv_v.finiteElement()).evaluateFunction(local,phi_v);

                        // compute gradients
                        std::vector<Dune::FieldMatrix<RF,1,dim> > grad_phi_v(vsize);
                        BasisSwitch_V::gradient(FESwitch_V::basis(lfsv_v.finiteElement()),
                                                eg.geometry(), local, grad_phi_v);

                        const RF weight = it->weight() * eg.geometry().integrationElement(it->position());

                        // compute u (if Navier term enabled)
                        Dune::FieldVector<RF,dim> vu(0.0);
                        for(unsigned int d=0; d<dim; ++d){
                            const LFSV_V & lfsu_v = lfsv_pfs_v.child(d);
                            for (size_t i=0; i<lfsu_v.size(); i++)
                              vu[d] += x(lfsu_v,i) * phi_v[i];
                        }

                        for(unsigned int dv=0; dv<dim; ++dv){
                            const LFSV_V & lfsv_v = lfsv_pfs_v.child(dv);

                            // compute gradient of u
                            Dune::FieldVector<RF,dim> gradu(0.0);
                            for (size_t i=0; i<lfsv_v.size(); i++)
                              gradu.axpy(x(lfsv_v,i),grad_phi_v[i][0]);


                            for(unsigned int du=0; du < dim; ++du){
                                const LFSV_V & lfsu_v = lfsv_pfs_v.child(du);

                                for (size_t i=0; i<vsize; i++)
                                    for(size_t j=0; j<vsize; j++)
                                      mat.accumulate(lfsv_v,i,lfsu_v,j,
                                                     rho * phi_v[j] * gradu[du] * phi_v[i] * weight);
                            } // du

                            const LFSV_V & lfsu_v = lfsv_pfs_v.child(dv);
                            for(size_t j=0; j<vsize; j++){
                                const Dune::FieldVector<RF,dim> du(grad_phi_v[j][0]);
                                for (size_t i=0; i<vsize; i++){
                                  mat.accumulate(lfsv_v,i,lfsu_v,j, rho * (vu * du) * phi_v[i] * weight);
                                } // j
                            }// i
                        } // dv

                    }
            }

            // volume integral depending on test and ansatz functions
            template<typename EG, typename LFSU, typename X, typename LFSV, typename R>
            void alpha_volume (const EG& eg, const LFSU& lfsu, const X& x, const LFSV& lfsv, R& r) const
            {
                // Assemble the Stokes part of the residual
                StokesLocalOperator::alpha_volume(eg,lfsu,x,lfsv,r);

                // dimensions
                static const unsigned int dim = EG::Geometry::dimension;

                // subspaces
                dune_static_assert
                    ((LFSV::CHILDREN == 2), "You seem to use the wrong function space for StokesDG");
                typedef typename LFSV::template Child<VBLOCK>::Type LFSV_PFS_V;
                const LFSV_PFS_V& lfsv_pfs_v = lfsv.template child<VBLOCK>();
                dune_static_assert
                    ((LFSV_PFS_V::CHILDREN == dim), "You seem to use the wrong function space for StokesDG");

                // ... we assume all velocity components are the same
                typedef typename LFSV_PFS_V::template Child<0>::Type LFSV_V;
                const LFSV_V& lfsv_v = lfsv_pfs_v.template child<0>();
                const unsigned int vsize = lfsv_v.size();

                // domain and range field type
                typedef FiniteElementInterfaceSwitch<typename LFSV_V::Traits::FiniteElementType > FESwitch_V;
                typedef BasisInterfaceSwitch<typename FESwitch_V::Basis > BasisSwitch_V;
                typedef typename BasisSwitch_V::DomainField DF;
                typedef typename BasisSwitch_V::Range RT;
                typedef typename BasisSwitch_V::RangeField RF;
                typedef typename BasisSwitch_V::Range Range_V;
                typedef typename LFSV::Traits::SizeType size_type;

                // select quadrature rule
                const int v_order = FESwitch_V::basis(lfsv_v.finiteElement()).order();
                Dune::GeometryType gt = eg.geometry().type();
                const int det_jac_order = gt.isSimplex() ? 0 : (dim-1);
                const int jac_order = gt.isSimplex() ? 0 : 1;
                const int qorder = 3*v_order - 1 + jac_order + det_jac_order + superintegration_order;
                const Dune::QuadratureRule<DF,dim>& rule = Dune::QuadratureRules<DF,dim>::rule(gt,qorder);

                // loop over quadrature points
                for (typename Dune::QuadratureRule<DF,dim>::const_iterator it=rule.begin(); it!=rule.end(); ++it)
                    {
                        const Dune::FieldVector<DF,dim> local = it->position();

                        // Get density at point
                        const RF rho = prm.rho(eg,local);
                        if(rho == 0) continue;

                        // and value of pressure shape functions
                        std::vector<RT> phi_v(vsize);
                        FESwitch_V::basis(lfsv_v.finiteElement()).evaluateFunction(local,phi_v);

                        // compute gradients
                        std::vector<Dune::FieldMatrix<RF,1,dim> > grad_phi_v(vsize);
                        BasisSwitch_V::gradient(FESwitch_V::basis(lfsv_v.finiteElement()),
                                                eg.geometry(), local, grad_phi_v);

                        const RF weight = it->weight() * eg.geometry().integrationElement(it->position());

                        // compute u (if Navier term enabled)
                        Dune::FieldVector<RF,dim> vu(0.0);
                        for(unsigned int d=0; d<dim; ++d){
                            const LFSV_V & lfsu_v = lfsv_pfs_v.child(d);
                            for (size_t i=0; i<lfsu_v.size(); i++)
                              vu[d] += x(lfsu_v,i) * phi_v[i];
                        }

                        for(unsigned int d=0; d<dim; ++d){
                            const LFSV_V & lfsu_v = lfsv_pfs_v.child(d);

                            // compute gradient of u
                            Dune::FieldVector<RF,dim> gradu(0.0);
                            for (size_t i=0; i<lfsu_v.size(); i++)
                              gradu.axpy(x(lfsu_v,i),grad_phi_v[i][0]);

                            //compute u * grad u_d
                            const RF u_nabla_u = vu * gradu;

                            for (size_t i=0; i<vsize; i++)
                              r.accumulate(lfsu_v,i, rho * u_nabla_u * phi_v[i] * weight);
                        }

                    }
            }

        };

        /** \brief A local operator for solving the stokes equation using a DG discretization

            \tparam PRM Parameter class for this local operator
         */
        template<typename PRM>
        class StokesMassDG :
            public LocalOperatorDefaultFlags,
            public FullVolumePattern,
            public JacobianBasedAlphaVolume< StokesMassDG<PRM> >,
            public InstationaryLocalOperatorDefaultMethods<double>
        {
            typedef StokesBoundaryCondition BC;
            typedef typename PRM::Traits::RangeField RF;

        public:

            // pattern assembly flags
            enum { doPatternVolume = true };

            // residual assembly flags
            enum { doAlphaVolume    = true };

            /** \brief Constructor

                \param [in] _prm                        Parameter class for this local operator
                \param [in] _superintegration_order     This number will be added to the order of
                                                        quadrature in every integration. It is
                                                        only needed, when one of the parameters (e.g
                                                        rho, mu) is not constant or the mappings from
                                                        the reference elements to the cells are
                                                        nonlinear. Boundary conditions are assumed to
                                                        have the same order as the corresponding
                                                        finite element.
             */
            StokesMassDG (PRM & _prm, int _superintegration_order=0) :
                prm(_prm), superintegration_order(_superintegration_order)
            {}

            // jacobian of volume term
            template<typename EG, typename LFSU, typename X, typename LFSV,
                     typename LocalMatrix>
            void jacobian_volume (const EG& eg, const LFSU& lfsu, const X& x, const LFSV& lfsv,
                                  LocalMatrix& mat) const
            {
                // dimensions
                static const unsigned int dim = EG::Geometry::dimension;

                // subspaces
                typedef typename LFSV::template Child<VBLOCK>::Type LFSV_PFS_V;
                const LFSV_PFS_V& lfsv_pfs_v = lfsv.template child<VBLOCK>();
                dune_static_assert
                    ((LFSV_PFS_V::CHILDREN == dim), "You seem to use the wrong function space for StokesMassDG");

                // ... we assume all velocity components are the same
                typedef typename LFSV_PFS_V::template Child<0>::Type LFSV_V;
                const LFSV_V& lfsv_v = lfsv_pfs_v.template child<0>();
                const unsigned int vsize = lfsv_v.size();

                // domain and range field type
                typedef FiniteElementInterfaceSwitch<typename LFSV_V::Traits::FiniteElementType > FESwitch_V;
                typedef BasisInterfaceSwitch<typename FESwitch_V::Basis > BasisSwitch_V;
                typedef typename BasisSwitch_V::DomainField DF;
                typedef typename BasisSwitch_V::Range RT;
                typedef typename BasisSwitch_V::RangeField RF;
                typedef typename LFSV::Traits::SizeType size_type;

                // select quadrature rule
                Dune::GeometryType gt = eg.geometry().type();
                const int v_order = FESwitch_V::basis(lfsv_v.finiteElement()).order();
                const int det_jac_order = gt.isSimplex() ? 0 : (dim-1);
                const int qorder = 2*v_order + det_jac_order + superintegration_order;
                const Dune::QuadratureRule<DF,dim>& rule = Dune::QuadratureRules<DF,dim>::rule(gt,qorder);

                // loop over quadrature points
                for (typename Dune::QuadratureRule<DF,dim>::const_iterator it=rule.begin(); it!=rule.end(); ++it)
                {
                    const Dune::FieldVector<DF,dim> local = it->position();

                    // and value of pressure shape functions
                    std::vector<RT> psi_v(vsize);
                    FESwitch_V::basis(lfsv_v.finiteElement()).evaluateFunction(local,psi_v);

                    const RF rho = prm.rho(eg,local);
                    const RF weight = it->weight() * eg.geometry().integrationElement(it->position());

                    //================================================//
                    // \int (rho*u*v)
                    //================================================//
                    const RF factor = rho * weight;
                    for (size_type j=0; j<vsize; j++)
                    {
                        for (size_type i=0; i<vsize; i++)
                        {
                            const RF val = (psi_v[j]*psi_v[i])*factor;
                            // and store for each velocity component
                            for (unsigned int d=0; d<dim; d++)
                            {
                                const LFSV_V& lfsv_v = lfsv_pfs_v.child(d);
                                mat.accumulate(lfsv_v,i,lfsv_v,j, val);
                            }
                        }
                    }
                }
            }

        protected:
          PRM & prm;                  // Parameter class for this local operator
          int superintegration_order; // Quadrature order
        };

        //! \} group GridFunctionSpace
    } // namespace PDELab
} // namespace Dune

#endif<|MERGE_RESOLUTION|>--- conflicted
+++ resolved
@@ -95,12 +95,7 @@
             {
                 // dimensions
                 static const unsigned int dim = EG::Geometry::dimension;
-<<<<<<< HEAD
-
-=======
-                static const unsigned int dimw = EG::Geometry::dimensionworld;
-                
->>>>>>> 62b374ea
+
                 // subspaces
                 dune_static_assert
                   ((LFSV::CHILDREN == 2), "You seem to use the wrong function space for StokesDG");
@@ -171,7 +166,7 @@
                         for (size_type i=0; i<vsize; i++)
                         {
                             RF val = phi_v[i]*factor;
-                            r.accumulate(lfsv_v,i, -fval[d] * val);
+                            r.accumulate(lfsv_v,i, fval[d] * val);
                         }
                     }
 
@@ -281,7 +276,7 @@
 
                                 // Assemble symmetric part for (grad u)^T
                                 if(full_tensor){
-                                
+
                                     for (unsigned int dd=0;dd<dim;++dd)
                                     {
                                         RF Tval = (grad_phi_v[i][0][d]*normal[dd]) * factor;
