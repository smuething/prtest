#ifndef DUNE_PDELAB_LOCALOPERATOR_STOKESPARAMETER_HH
#define DUNE_PDELAB_LOCALOPERATOR_STOKESPARAMETER_HH

#include <dune/pdelab/constraints/constraintsparameters.hh>
#include <dune/common/parametertree.hh>
#include <dune/pdelab/common/function.hh>

namespace Dune {
<<<<<<< HEAD
  namespace PDELab {

    /**
     * These are the boundary condition types as to be returned by
     * the employed boundary type function.
     *
     * Possible types:
     *
     * <ul>
     *
     * <li>\a DoNothing : No boundary conditions.
     *
     * <li>\a VelocityDirichlet : Dirichlet conditions for velocity.
     *
     * <li>\a StressNeumann : Natural Neumann conditions for the
     * impulse flux. These are equivalent to a fixed pressure
     * condition \b if \f$ \forall i : n \cdot \nabla v_i = 0 \f$.
     *
     * <li>\a SlipVelocity : Smooth transition between slip and no-slip
     * condition - only works for DG!
     *
     * </ul>
     */
    struct StokesBoundaryCondition {
      enum Type {
        DoNothing = 0,
        VelocityDirichlet = 1,
        StressNeumann = 2,
        SlipVelocity = 3
      };
    };

    /**
     * Traits class for the parameter class of a Navier Stokes local operator.
     */
    template<typename GV, typename RF>
    struct NavierStokesParameterTraits
    {
      //! \brief the grid view
      typedef GV GridView;

      //! \brief Enum for domain dimension
      enum {
        //! \brief dimension of the domain
        dimDomain = GV::dimension
=======
    namespace PDELab {

        /**
           These are the boundary condition types as to be returned by
           the employed boundary type function. 

           Possible types:

           <ul>

           <li>\a DoNothing : Do not evaluate boundary integrals.

           <li>\a VelocityDirichlet : Dirichlet conditions for velocity.

           <li>\a PressureDirichlet : Natural Neumann conditions for the
           impulse flux. These are equivalent to a fixed pressure
           condition \b if \f$ \forall i : n \cdot \nabla v_i = 0 \f$.

           </ul>
         */
        struct StokesBoundaryCondition {
            enum Type {
                DoNothing = 0,
                VelocityDirichlet = 1,
                PressureDirichlet = 2,
                SlipVelocity = 3
            };
        };

      /** \brief Traits class for the parameter class of a Navier
       * Stokes local operator  */
      template<typename GV, typename RF>
      struct NavierStokesParameterTraits
      {
        //! \brief the grid view
        typedef GV GridView;

        //! \brief Enum for domain dimension
        enum { 
          //! \brief dimension of the domain
          dimDomain = GV::dimension
        }; 

        //! \brief Export type for domain field
        typedef typename GV::Grid::ctype DomainField;

        //! \brief domain type
        typedef Dune::FieldVector<DomainField,dimDomain> Domain;

        //! \brief domain type
        typedef Dune::FieldVector<DomainField,dimDomain-1> IntersectionDomain;

        //! \brief Export type for range field
        typedef RF RangeField;

        //! \brief deformation range type
        typedef Dune::FieldVector<RF,GV::dimensionworld> VelocityRange;

        //! \brief pressure range type
        typedef Dune::FieldVector<RF,1> PressureRange;

        //! \brief boundary type value
        typedef StokesBoundaryCondition BoundaryCondition;

        //! grid types
        typedef typename GV::Traits::template Codim<0>::Entity Element;
        typedef typename GV::Intersection Intersection;
      };


      /** \brief Compile-time switch allowing the evaluation of a
          vector valued grid function. */
      template< typename GF, typename Switch = void >
      struct evaluateVelocityGridFunction{
        template< typename Entity, typename Domain, typename Range >
        static void apply(const GF & gf, const Entity & e, const Domain & x, Range & y)
        {
          gf.evaluate(e,x,y);
        }
      };

      /** \brief Compile-time switch allowing the evaluation of a
          power grid function. */
      template< typename GF>
      struct evaluateVelocityGridFunction
      <GF,typename Dune::enable_if<
            Dune::is_same<typename GF::ImplementationTag,
                          typename Dune::PDELab::PowerGridFunctionTag
                          >::value 
            >::type>
      {
        template< typename Entity, typename Domain, typename Range >
        static void apply(const GF & gf, const Entity & e, const Domain & x, Range & y){
          typename GF::template Child<0>::Type::Traits::RangeType sy;
          for(int c=0; c<Domain::dimension; ++c){
            gf.child(c).evaluate(e,x,sy);
            y[c] = sy;
          }
        }
      };

      /** \brief Default implementation for the parameter class to be
          used with the Taylor-Hood Navier-Stokes local operator. 

          This is designed to work with the TaylorHoodNavierStokes,
          TaylorHoodNavierStokesJacobian and NavierStokesMass local
          operator classes.

          \tparam GV    The type of the grid view used.
          \tparam BF    The boundary type function returning an element
                        of StokesBoundaryCondition.
          \tparam NF    The Neumann stress flux boundary function.
          \tparam DVF   The Dirichlet velocity function.
          \tparam RF    The range field type of the Navier-Stokes solution.
      */
      template <class GV, class BF, class NF, class DVF, class RF>
      class TaylorHoodNavierStokesDefaultParameters
      {
      public:

        //! Type traits
        typedef NavierStokesParameterTraits<GV,RF> Traits;

        //! Constructor
        TaylorHoodNavierStokesDefaultParameters
        (Dune::ParameterTree config, const BF & _bf, const NF & _nf, const DVF & _dvf):
          rho_(config.get<double>("rho")), 
          mu_(config.get<double>("mu")), 
          bf_(_bf), nf_(_nf), dvf_(_dvf)
        {}

        /** \brief Density evaluated on a codim 1 geometry. */
        template<typename IG>
        RF rho(const IG & ig, const typename Traits::IntersectionDomain & x) const
        { return rho_; }

        /** \brief Density evaluated on a codim 0 geometry. */
        template<typename EG>
        RF rho(const EG & eg, const typename Traits::Domain & x) const
        { return rho_; }

        /** \brief Viscosity evaluated on a codim 1 geometry. */
        template<typename IG>
        RF mu(const IG & ig, const typename Traits::IntersectionDomain & x) const
        { return mu_; }

        /** \brief Viscosity evaluated on a codim 0 geometry. */
        template<typename EG>
        RF mu(const EG & eg, const typename Traits::Domain & x) const
        { return mu_; }

        /** \brief General source term representing a source of
            momentum. */
        template<typename EG>
        typename Traits::VelocityRange
        source(const EG & eg, const typename Traits::Domain & x) const
        { return typename Traits::VelocityRange(0); }

        /** \brief Boundary condition type */
        template<typename IG>
        typename Traits::BoundaryCondition::Type
        bcType(const IG & ig, const typename Traits::IntersectionDomain & x) const
        {
          typename Traits::BoundaryCondition::Type y;
          bf_.evaluate(ig,x,y);
          return y;
        }
        
        /** \brief Dirichlet velocity */
        template<typename EG>
        typename Traits::VelocityRange
        velocityDirichlet(const EG & eg, const typename Traits::Domain & x)
        {
          typename Traits::VelocityRange y;
          evaluateVelocityGridFunction<typename DVF::template Child<0>::Type>::
            apply(dvf_.template child<0>(),eg,x,y);
          return y;
        }

        /** \brief Dirichlet pressure */
        template<typename EG>
        typename Traits::PressureRange
        pressureDirichlet(const EG & eg, const typename Traits::Domain & x)
        {
          typename Traits::PressureRange y(0);
          return y;
        }
        
        /** \brief Neumann momentum flux */
        template<typename IG>
        typename Traits::VelocityRange
        stress
        (const IG & ig, 
         const typename Traits::IntersectionDomain & x, 
         typename Traits::Domain normal) const
        {
          typename NF::Traits::RangeType r;
          nf_.evaluate(*(ig.inside()),ig.geometryInInside().global(x),r);
          normal *= r;
          return normal;
        }

      private:
        const RF rho_;
        const RF mu_;
        const BF & bf_;
        const NF & nf_;
        const DVF & dvf_;
>>>>>>> 62b374ea
      };

      //! \brief Export type for domain field
      typedef typename GV::Grid::ctype DomainField;

      //! \brief domain type
      typedef Dune::FieldVector<DomainField,dimDomain> Domain;

      //! \brief domain type
      typedef Dune::FieldVector<DomainField,dimDomain-1> IntersectionDomain;

      //! \brief Export type for range field
      typedef RF RangeField;

      //! \brief deformation range type
      typedef Dune::FieldVector<RF,GV::dimensionworld> VelocityRange;

      //! \brief pressure range type
      typedef Dune::FieldVector<RF,1> PressureRange;

      //! \brief boundary type value
      typedef StokesBoundaryCondition BoundaryCondition;

      //! grid types
      typedef typename GV::Traits::template Codim<0>::Entity Element;
      typedef typename GV::Intersection Intersection;
    };

    namespace {

      /**
       * Compile-time switch allowing the evaluation of a
       * vector valued grid function.
       */
      template<typename GF, typename Entity, typename Domain>
      typename GF::Traits::RangeType
      evaluateVelocityGridFunction(const GF& gf,
                                   const Entity& e,
                                   const Domain& x)
      {
        dune_static_assert(int(GF::Traits::dimRange) == int(Domain::dimension),"dimension of function range does not match grid dimension");
        typename GF::Traits::RangeType y;
        gf.evaluate(e,x,y);
        return y;
      };

      /**
       * Compile-time switch allowing the evaluation of a
       * power grid function.
       */
      template<typename GF, typename Entity, typename Domain>
      FieldVector<typename GF::template Child<0>::Type::Traits::RangeFieldType,GF::CHILDREN>
      evaluateVelocityGridFunction(const GF& gf,
                                   const Entity& e,
                                   const Domain& x)
      {
        dune_static_assert(Domain::dimension == GF::CHILDREN,"dimension of function range does not match grid dimension");
        FieldVector<typename GF::template Child<0>::Type::Traits::RangeFieldType,GF::CHILDREN> y;
        typename GF::template Child<0>::Type::Traits::RangeType cy;
        for (int d = 0; d < Domain::dimension; ++d)
          {
            gf.child(d).evaluate(e,x,cy);
            y[d] = cy;
          }
        return y;
      };

<<<<<<< HEAD
=======
      /** \brief Stokes velocity boundary constraints function */
      template<typename PRM>
      class StokesVelocityDirichletConstraints
        : public Dune::PDELab::DirichletConstraintsParameters
      {
      private:
        const PRM & prm_;

      public:

        /** \brief Constructor */
        StokesVelocityDirichletConstraints (const PRM & _prm)
          : prm_(_prm) { }

        /** Predicate identifying Dirichlet boundaries for velocity. */
        template<typename I>
        bool isDirichlet(
                         const I & intersection,
                         const Dune::FieldVector<typename I::ctype, I::dimension-1> & coord
                         ) const
        {
          StokesBoundaryCondition::Type bctype =prm_.bcType(intersection,coord);
          return (bctype == StokesBoundaryCondition::VelocityDirichlet);
        }
      };


      /** \brief Stokes pressure boundary constraints function */
      template<typename PRM>
      class StokesPressureDirichletConstraints
        : public Dune::PDELab::DirichletConstraintsParameters
      {
      private:
        const PRM & prm_;

      public:

        /** \brief Constructor */
        StokesPressureDirichletConstraints (const PRM & _prm)
          : prm_(_prm) { }

        /** Predicate identifying Dirichlet boundaries for velocity. */
        template<typename I>
        bool isDirichlet(
                         const I & intersection,
                         const Dune::FieldVector<typename I::ctype, I::dimension-1> & coord
                         ) const
        {
          StokesBoundaryCondition::Type bctype =prm_.bcType(intersection,coord);
          return (bctype == StokesBoundaryCondition::PressureDirichlet);
        }
      };
     


      /*! Adapter that extracts Dirichlet boundary conditions from
        parameter class.

        \tparam T               Model of TaylorHoodNavierStokesDefaultParameters
        \tparam rangeDim        Dimension of range of Dirichlet function
      */
      template<typename T, int rangeDim>
      class NavierStokesDirichletFunctionAdapterBase : 
        public Dune::PDELab::GridFunctionBase<
        Dune::PDELab::GridFunctionTraits<
          typename T::Traits::GridView,
          typename T::Traits::RangeField,
          rangeDim,Dune::FieldVector<typename T::Traits::RangeField,rangeDim> 
          >,
            NavierStokesDirichletFunctionAdapterBase<T,rangeDim> 
            >
      {
      public:
        //! Traits class
        typedef Dune::PDELab::GridFunctionTraits<
        typename T::Traits::GridView,
        typename T::Traits::RangeField,
        rangeDim,Dune::FieldVector<typename T::Traits::RangeField,rangeDim> > Traits;

        //! Constructor 
        NavierStokesDirichletFunctionAdapterBase (T& t_) : t(t_) {}

        void setTime(const double time_){
          t.setTime(time_);
        }

        //! Access to underlying grid view
        inline const typename Traits::GridViewType& getGridView () const { return t.gridView(); }
  
      protected:
        T& t;
      };

      /*! Adapter that extracts force density Dirichlet boundary
        conditions from parameter class

        \tparam T Model of TaylorHoodNavierStokesDefaultParameters
      */
      template<typename T>
      class NavierStokesVelocityDirichletFunctionAdapter : 
        public NavierStokesDirichletFunctionAdapterBase<T,T::Traits::dimDomain>
      {
      public:
        //! Base class
        typedef NavierStokesDirichletFunctionAdapterBase<T,T::Traits::dimDomain> Base;
        //! Constructor 
        NavierStokesVelocityDirichletFunctionAdapter ( T& t_) : Base(t_) {}

        //! Evaluate dirichlet function
        inline void evaluate (const typename Base::Traits::ElementType& e, 
                              const typename Base::Traits::DomainType& x, 
                              typename Base::Traits::RangeType& y) const
        { y = Base::t.velocityDirichlet (e,x); }
      };


      /*! Adapter that extracts pressure Dirichlet boundary conditions
        from parameter class

        \tparam T Model of TaylorHoodNavierStokesDefaultParameters
      */
      template<typename T>
      class NavierStokesPressureDirichletFunctionAdapter : public NavierStokesDirichletFunctionAdapterBase<T,1>
      {
      public:
        //! Base class
        typedef NavierStokesDirichletFunctionAdapterBase<T,1> Base;
        //! Constructor 
        NavierStokesPressureDirichletFunctionAdapter ( T& t_) : Base(t_) {}

        //! Evaluate dirichlet function
        inline void evaluate (const typename Base::Traits::ElementType& e, 
                              const typename Base::Traits::DomainType& x, 
                              typename Base::Traits::RangeType& y) const
        { 
          y = Base::t.pressureDirichlet(e,x);
        }
      };
   
      /** \brief Factory for a Dirichlet function which can be used
          for interpolation. */
      template < typename PRM >
      class NavierStokesDirichletFunctionAdapterFactory
      {
      public:
        typedef Dune::PDELab::CompositeGridFunction
        <NavierStokesVelocityDirichletFunctionAdapter<PRM>,
         NavierStokesPressureDirichletFunctionAdapter<PRM> >
        BoundaryDirichletFunction;

        NavierStokesDirichletFunctionAdapterFactory(PRM & prm)
          : v(prm), p(prm), df(v,p)
        {}

        BoundaryDirichletFunction & dirichletFunction()
        {
          return df;
        }

      private:
        NavierStokesVelocityDirichletFunctionAdapter<PRM> v;
        NavierStokesPressureDirichletFunctionAdapter<PRM> p;
        BoundaryDirichletFunction df;
      };



>>>>>>> 62b374ea
    }

    /**
     * Default implementation for the parameter class to be
     * used with the Taylor-Hood Navier-Stokes local operator.
     *
     * This is designed to work with the TaylorHoodNavierStokes,
     * TaylorHoodNavierStokesJacobian and NavierStokesMass local
     * operator classes.
     *
     * \tparam GV    GridView.
     * \tparam RF    The range field type of the Navier-Stokes solution.
     * \tparam F     External force term function (vector-valued).
     * \tparam B     Boundary type function returning an element
     *               of StokesBoundaryCondition.
     * \tparam V     Dirichlet velocity function.
     * \tparam J     Neumann stress boundary function (vector- or scalar-valued).
     *               Scalar values will be interpreted as the magnitude of a vector
     *               oriented in outer normal direction.
     */
    template <typename GV, typename RF, typename F, typename B, typename V, typename J, bool navier = false, bool tensor = false>
    class NavierStokesDefaultParameters
    {
    public:

      static const bool assemble_navier = navier;
      static const bool assemble_full_tensor = tensor;

      //! Type traits
      typedef NavierStokesParameterTraits<GV,RF> Traits;

      //! Constructor
      NavierStokesDefaultParameters(const Dune::ParameterTree& config,
                                    F& f,
                                    B& b,
                                    V& v,
                                    J& j)
        : _rho(config.get<double>("rho"))
        , _mu(config.get<double>("mu"))
        , _f(f)
        , _b(b)
        , _v(v)
        , _j(j)
      {}

      NavierStokesDefaultParameters(const RF& mu,
                                    const RF& rho,
                                    F& f,
                                    B& b,
                                    V& v,
                                    J& j)
        : _rho(rho)
        , _mu(mu)
        , _f(f)
        , _b(b)
        , _v(v)
        , _j(j)
      {}


      //! source term
      template<typename EG>
      typename Traits::VelocityRange
      f(const EG& e, const typename Traits::Domain& x) const
      {
        typename F::Traits::RangeType fvalue;
        return evaluateVelocityGridFunction(_f,e.entity(),x);
      }

      //! boundary condition type from local intersection coordinate
      template<typename IG>
      typename Traits::BoundaryCondition::Type
      bctype(const IG& is,
             const typename Traits::IntersectionDomain& x) const
      {
        typename B::Traits::RangeType y;
        _b.evaluate(is,x,y);
        return y;
      }

      //! Dynamic viscosity value from local cell coordinate
      template<typename EG>
      typename Traits::RangeField
      mu(const EG& e, const typename Traits::Domain& x) const
      {
        return _mu;
      }

      //! Dynamic viscosity value from local intersection coordinate
      template<typename IG>
      typename Traits::RangeField
      mu(const IG& ig, const typename Traits::IntersectionDomain& x) const
      {
        return _mu;
      }

      //! Dynamic viscosity value from local cell coordinate
      template<typename EG>
      typename Traits::RangeField
      rho (const EG& eg, const typename Traits::Domain& x) const
      {
        return _rho;
      }

      //! Dynamic viscosity value from local intersection coordinate
      template<typename IG>
      typename Traits::RangeField
      rho (const IG& ig, const typename Traits::IntersectionDomain& x) const
      {
        return _rho;
      }

      //! Dirichlet boundary condition value from local cell coordinate
      template<typename EG>
      typename Traits::VelocityRange
      g(const EG& e, const typename Traits::Domain& x) const
      {
        typename V::Traits::RangeType y;
        _v.evaluate(e.entity(),x,y);
        return y;
      }

      //! Dirichlet boundary condition value from local intersection coordinate
      template<typename IG>
      typename Traits::VelocityRange
      g(const IG& ig, const typename Traits::IntersectionDomain& x) const
      {
        typename IG::EntityPointer ep = ig.inside();
        typename V::Traits::RangeType y;
        _v.evaluate(*ep,ig.geometryInInside().global(x),y);
        return y;
      }

      //! pressure source term
      template<typename EG>
      typename Traits::RangeField
      g2(const EG& e, const typename Traits::Domain& x) const
      {
        return 0;
      }

#ifdef DOXYGEN

      template<typename IG>
      typename Traits::VelocityRange>
      j(const IG& ig,
        const typename Traits::IntersectionDomain& x,
        const typename Traits::Domain& normal) const;

#else // DOXYGEN

      //! Neumann boundary condition (stress) - version for scalar function
      template<typename IG>
      typename enable_if<
        J::Traits::dimRange == 1 &&
        (GV::dimension > 1) &&
        AlwaysTrue<IG>::value, // required to force lazy evaluation
        typename Traits::VelocityRange
        >::type
      j(const IG& ig,
        const typename Traits::IntersectionDomain& x,
        typename Traits::Domain normal) const
      {
        typename J::Traits::RangeType r;
        typename IG::EntityPointer ep = ig.inside();
        _j.evaluate(*ep,ig.geometryInInside().global(x),r);
        normal *= r;
        return normal;
      }

      //! Neumann boundary condition (stress) - version for vector-valued function
      template<typename IG>
      typename enable_if<
        J::Traits::dimRange == GV::dimension &&
        AlwaysTrue<IG>::value, // required to force lazy evaluation
        typename Traits::VelocityRange
        >::type
      j(const IG& ig,
        const typename Traits::IntersectionDomain& x,
        const typename Traits::Domain& normal) const
      {
        typename IG::EntityPointer ep = ig.inside();
        typename J::Traits::RangeType y;
        _j.evaluate(*ep,ig.geometryInInside().global(x),y);
        return y;
      }

#endif // DOXYGEN

      void setTime(RF time)
      {
        _f.setTime(time);
        _b.setTime(time);
        _v.setTime(time);
        _j.setTime(time);
      }

    private:
      const RF _rho;
      const RF _mu;
      const F& _f;
      const B& _b;
      const V& _v;
      const J& _j;
    };


    /**
     * Stokes velocity boundary constraints function
     */
    template<typename PRM>
    class StokesVelocityDirichletConstraints
      : public Dune::PDELab::DirichletConstraintsParameters
    {
    private:
      const PRM & prm_;

    public:

      /** \brief Constructor */
      StokesVelocityDirichletConstraints (const PRM & _prm)
      : prm_(_prm) { }

      /** Predicate identifying Dirichlet boundaries for velocity. */
      template<typename I>
      bool isDirichlet(const I & intersection,
                       const Dune::FieldVector<typename I::ctype, I::dimension-1> & coord) const
      {
        StokesBoundaryCondition::Type bctype = prm_.bctype(intersection,coord);
        return (bctype == StokesBoundaryCondition::VelocityDirichlet);
      }

    };


#ifndef DOXYGEN

    /**
     * Common base class for NavierStokesParameters -> GridFunction adapters.
     */
    template<typename PRM, int rangeDim>
    class NavierStokesFunctionAdapterBase
      : public Dune::PDELab::GridFunctionBase<
          Dune::PDELab::GridFunctionTraits<
            typename PRM::Traits::GridView,
            typename PRM::Traits::RangeField,
            rangeDim,
            Dune::FieldVector<typename PRM::Traits::RangeField,rangeDim>
            >,
          NavierStokesFunctionAdapterBase<PRM,rangeDim>
          >
    {
    public:
      //! Traits class
      typedef Dune::PDELab::GridFunctionTraits<
        typename PRM::Traits::GridView,
        typename PRM::Traits::RangeField,
        rangeDim,
        Dune::FieldVector<typename PRM::Traits::RangeField,rangeDim>
        > Traits;

      //! Constructor
      NavierStokesFunctionAdapterBase(PRM& prm)
        : _prm(prm)
      {}

      void setTime(const double time)
      {
        _prm.setTime(time);
      }

      const PRM& parameters() const
      {
        return _prm;
      }

      //! Access to underlying grid view
      const typename Traits::GridViewType& getGridView () const
      {
        return _prm.gridView();
      }

    private:
      PRM& _prm;
    };


#endif // DOXYGEN

    /**
     * Adapter that extracts force density Dirichlet boundary
     * conditions from parameter class
     *
     * \tparam PRM   Model of NavierStokesDefaultParameters
     */
    template<typename PRM>
    class NavierStokesVelocityFunctionAdapter
      : public NavierStokesFunctionAdapterBase<PRM,PRM::Traits::dimDomain>
    {

      //! Base class
      typedef NavierStokesFunctionAdapterBase<PRM,PRM::Traits::dimDomain> Base;

      using Base::parameters;

    public:

      typedef typename Base::Traits Traits;

      //! Constructor
      NavierStokesVelocityFunctionAdapter(PRM& prm)
        : Base(prm)
      {}

      //! Evaluate dirichlet function
      void evaluate (const typename Traits::ElementType& e,
                     const typename Traits::DomainType& x,
                     typename Traits::RangeType& y) const
      {
        y = parameters().g(e,x);
      }
};



#if 0
/** \brief Factory for a Dirichlet function which can be used
    for interpolation. */
template < typename PRM >
class NavierStokesDirichletFunctionAdapterFactory
{
public:
  typedef Dune::PDELab::CompositeGridFunction<
    NavierStokesDirichletFunctionAdapter<PRM>,
     NavierStokesPressureDirichletFunctionAdapter<PRM> >
  BoundaryDirichletFunction;

NavierStokesDirichletFunctionAdapterFactory(PRM & prm)
: v(prm), p(prm), df(v,p)
{}

BoundaryDirichletFunction & dirichletFunction()
{
  return df;
}

private:
NavierStokesVelocityDirichletFunctionAdapter<PRM> v;
NavierStokesPressureDirichletFunctionAdapter<PRM> p;
BoundaryDirichletFunction df;
};
#endif


}
}

#endif<|MERGE_RESOLUTION|>--- conflicted
+++ resolved
@@ -6,7 +6,6 @@
 #include <dune/pdelab/common/function.hh>
 
 namespace Dune {
-<<<<<<< HEAD
   namespace PDELab {
 
     /**
@@ -52,216 +51,6 @@
       enum {
         //! \brief dimension of the domain
         dimDomain = GV::dimension
-=======
-    namespace PDELab {
-
-        /**
-           These are the boundary condition types as to be returned by
-           the employed boundary type function. 
-
-           Possible types:
-
-           <ul>
-
-           <li>\a DoNothing : Do not evaluate boundary integrals.
-
-           <li>\a VelocityDirichlet : Dirichlet conditions for velocity.
-
-           <li>\a PressureDirichlet : Natural Neumann conditions for the
-           impulse flux. These are equivalent to a fixed pressure
-           condition \b if \f$ \forall i : n \cdot \nabla v_i = 0 \f$.
-
-           </ul>
-         */
-        struct StokesBoundaryCondition {
-            enum Type {
-                DoNothing = 0,
-                VelocityDirichlet = 1,
-                PressureDirichlet = 2,
-                SlipVelocity = 3
-            };
-        };
-
-      /** \brief Traits class for the parameter class of a Navier
-       * Stokes local operator  */
-      template<typename GV, typename RF>
-      struct NavierStokesParameterTraits
-      {
-        //! \brief the grid view
-        typedef GV GridView;
-
-        //! \brief Enum for domain dimension
-        enum { 
-          //! \brief dimension of the domain
-          dimDomain = GV::dimension
-        }; 
-
-        //! \brief Export type for domain field
-        typedef typename GV::Grid::ctype DomainField;
-
-        //! \brief domain type
-        typedef Dune::FieldVector<DomainField,dimDomain> Domain;
-
-        //! \brief domain type
-        typedef Dune::FieldVector<DomainField,dimDomain-1> IntersectionDomain;
-
-        //! \brief Export type for range field
-        typedef RF RangeField;
-
-        //! \brief deformation range type
-        typedef Dune::FieldVector<RF,GV::dimensionworld> VelocityRange;
-
-        //! \brief pressure range type
-        typedef Dune::FieldVector<RF,1> PressureRange;
-
-        //! \brief boundary type value
-        typedef StokesBoundaryCondition BoundaryCondition;
-
-        //! grid types
-        typedef typename GV::Traits::template Codim<0>::Entity Element;
-        typedef typename GV::Intersection Intersection;
-      };
-
-
-      /** \brief Compile-time switch allowing the evaluation of a
-          vector valued grid function. */
-      template< typename GF, typename Switch = void >
-      struct evaluateVelocityGridFunction{
-        template< typename Entity, typename Domain, typename Range >
-        static void apply(const GF & gf, const Entity & e, const Domain & x, Range & y)
-        {
-          gf.evaluate(e,x,y);
-        }
-      };
-
-      /** \brief Compile-time switch allowing the evaluation of a
-          power grid function. */
-      template< typename GF>
-      struct evaluateVelocityGridFunction
-      <GF,typename Dune::enable_if<
-            Dune::is_same<typename GF::ImplementationTag,
-                          typename Dune::PDELab::PowerGridFunctionTag
-                          >::value 
-            >::type>
-      {
-        template< typename Entity, typename Domain, typename Range >
-        static void apply(const GF & gf, const Entity & e, const Domain & x, Range & y){
-          typename GF::template Child<0>::Type::Traits::RangeType sy;
-          for(int c=0; c<Domain::dimension; ++c){
-            gf.child(c).evaluate(e,x,sy);
-            y[c] = sy;
-          }
-        }
-      };
-
-      /** \brief Default implementation for the parameter class to be
-          used with the Taylor-Hood Navier-Stokes local operator. 
-
-          This is designed to work with the TaylorHoodNavierStokes,
-          TaylorHoodNavierStokesJacobian and NavierStokesMass local
-          operator classes.
-
-          \tparam GV    The type of the grid view used.
-          \tparam BF    The boundary type function returning an element
-                        of StokesBoundaryCondition.
-          \tparam NF    The Neumann stress flux boundary function.
-          \tparam DVF   The Dirichlet velocity function.
-          \tparam RF    The range field type of the Navier-Stokes solution.
-      */
-      template <class GV, class BF, class NF, class DVF, class RF>
-      class TaylorHoodNavierStokesDefaultParameters
-      {
-      public:
-
-        //! Type traits
-        typedef NavierStokesParameterTraits<GV,RF> Traits;
-
-        //! Constructor
-        TaylorHoodNavierStokesDefaultParameters
-        (Dune::ParameterTree config, const BF & _bf, const NF & _nf, const DVF & _dvf):
-          rho_(config.get<double>("rho")), 
-          mu_(config.get<double>("mu")), 
-          bf_(_bf), nf_(_nf), dvf_(_dvf)
-        {}
-
-        /** \brief Density evaluated on a codim 1 geometry. */
-        template<typename IG>
-        RF rho(const IG & ig, const typename Traits::IntersectionDomain & x) const
-        { return rho_; }
-
-        /** \brief Density evaluated on a codim 0 geometry. */
-        template<typename EG>
-        RF rho(const EG & eg, const typename Traits::Domain & x) const
-        { return rho_; }
-
-        /** \brief Viscosity evaluated on a codim 1 geometry. */
-        template<typename IG>
-        RF mu(const IG & ig, const typename Traits::IntersectionDomain & x) const
-        { return mu_; }
-
-        /** \brief Viscosity evaluated on a codim 0 geometry. */
-        template<typename EG>
-        RF mu(const EG & eg, const typename Traits::Domain & x) const
-        { return mu_; }
-
-        /** \brief General source term representing a source of
-            momentum. */
-        template<typename EG>
-        typename Traits::VelocityRange
-        source(const EG & eg, const typename Traits::Domain & x) const
-        { return typename Traits::VelocityRange(0); }
-
-        /** \brief Boundary condition type */
-        template<typename IG>
-        typename Traits::BoundaryCondition::Type
-        bcType(const IG & ig, const typename Traits::IntersectionDomain & x) const
-        {
-          typename Traits::BoundaryCondition::Type y;
-          bf_.evaluate(ig,x,y);
-          return y;
-        }
-        
-        /** \brief Dirichlet velocity */
-        template<typename EG>
-        typename Traits::VelocityRange
-        velocityDirichlet(const EG & eg, const typename Traits::Domain & x)
-        {
-          typename Traits::VelocityRange y;
-          evaluateVelocityGridFunction<typename DVF::template Child<0>::Type>::
-            apply(dvf_.template child<0>(),eg,x,y);
-          return y;
-        }
-
-        /** \brief Dirichlet pressure */
-        template<typename EG>
-        typename Traits::PressureRange
-        pressureDirichlet(const EG & eg, const typename Traits::Domain & x)
-        {
-          typename Traits::PressureRange y(0);
-          return y;
-        }
-        
-        /** \brief Neumann momentum flux */
-        template<typename IG>
-        typename Traits::VelocityRange
-        stress
-        (const IG & ig, 
-         const typename Traits::IntersectionDomain & x, 
-         typename Traits::Domain normal) const
-        {
-          typename NF::Traits::RangeType r;
-          nf_.evaluate(*(ig.inside()),ig.geometryInInside().global(x),r);
-          normal *= r;
-          return normal;
-        }
-
-      private:
-        const RF rho_;
-        const RF mu_;
-        const BF & bf_;
-        const NF & nf_;
-        const DVF & dvf_;
->>>>>>> 62b374ea
       };
 
       //! \brief Export type for domain field
@@ -329,176 +118,6 @@
         return y;
       };
 
-<<<<<<< HEAD
-=======
-      /** \brief Stokes velocity boundary constraints function */
-      template<typename PRM>
-      class StokesVelocityDirichletConstraints
-        : public Dune::PDELab::DirichletConstraintsParameters
-      {
-      private:
-        const PRM & prm_;
-
-      public:
-
-        /** \brief Constructor */
-        StokesVelocityDirichletConstraints (const PRM & _prm)
-          : prm_(_prm) { }
-
-        /** Predicate identifying Dirichlet boundaries for velocity. */
-        template<typename I>
-        bool isDirichlet(
-                         const I & intersection,
-                         const Dune::FieldVector<typename I::ctype, I::dimension-1> & coord
-                         ) const
-        {
-          StokesBoundaryCondition::Type bctype =prm_.bcType(intersection,coord);
-          return (bctype == StokesBoundaryCondition::VelocityDirichlet);
-        }
-      };
-
-
-      /** \brief Stokes pressure boundary constraints function */
-      template<typename PRM>
-      class StokesPressureDirichletConstraints
-        : public Dune::PDELab::DirichletConstraintsParameters
-      {
-      private:
-        const PRM & prm_;
-
-      public:
-
-        /** \brief Constructor */
-        StokesPressureDirichletConstraints (const PRM & _prm)
-          : prm_(_prm) { }
-
-        /** Predicate identifying Dirichlet boundaries for velocity. */
-        template<typename I>
-        bool isDirichlet(
-                         const I & intersection,
-                         const Dune::FieldVector<typename I::ctype, I::dimension-1> & coord
-                         ) const
-        {
-          StokesBoundaryCondition::Type bctype =prm_.bcType(intersection,coord);
-          return (bctype == StokesBoundaryCondition::PressureDirichlet);
-        }
-      };
-     
-
-
-      /*! Adapter that extracts Dirichlet boundary conditions from
-        parameter class.
-
-        \tparam T               Model of TaylorHoodNavierStokesDefaultParameters
-        \tparam rangeDim        Dimension of range of Dirichlet function
-      */
-      template<typename T, int rangeDim>
-      class NavierStokesDirichletFunctionAdapterBase : 
-        public Dune::PDELab::GridFunctionBase<
-        Dune::PDELab::GridFunctionTraits<
-          typename T::Traits::GridView,
-          typename T::Traits::RangeField,
-          rangeDim,Dune::FieldVector<typename T::Traits::RangeField,rangeDim> 
-          >,
-            NavierStokesDirichletFunctionAdapterBase<T,rangeDim> 
-            >
-      {
-      public:
-        //! Traits class
-        typedef Dune::PDELab::GridFunctionTraits<
-        typename T::Traits::GridView,
-        typename T::Traits::RangeField,
-        rangeDim,Dune::FieldVector<typename T::Traits::RangeField,rangeDim> > Traits;
-
-        //! Constructor 
-        NavierStokesDirichletFunctionAdapterBase (T& t_) : t(t_) {}
-
-        void setTime(const double time_){
-          t.setTime(time_);
-        }
-
-        //! Access to underlying grid view
-        inline const typename Traits::GridViewType& getGridView () const { return t.gridView(); }
-  
-      protected:
-        T& t;
-      };
-
-      /*! Adapter that extracts force density Dirichlet boundary
-        conditions from parameter class
-
-        \tparam T Model of TaylorHoodNavierStokesDefaultParameters
-      */
-      template<typename T>
-      class NavierStokesVelocityDirichletFunctionAdapter : 
-        public NavierStokesDirichletFunctionAdapterBase<T,T::Traits::dimDomain>
-      {
-      public:
-        //! Base class
-        typedef NavierStokesDirichletFunctionAdapterBase<T,T::Traits::dimDomain> Base;
-        //! Constructor 
-        NavierStokesVelocityDirichletFunctionAdapter ( T& t_) : Base(t_) {}
-
-        //! Evaluate dirichlet function
-        inline void evaluate (const typename Base::Traits::ElementType& e, 
-                              const typename Base::Traits::DomainType& x, 
-                              typename Base::Traits::RangeType& y) const
-        { y = Base::t.velocityDirichlet (e,x); }
-      };
-
-
-      /*! Adapter that extracts pressure Dirichlet boundary conditions
-        from parameter class
-
-        \tparam T Model of TaylorHoodNavierStokesDefaultParameters
-      */
-      template<typename T>
-      class NavierStokesPressureDirichletFunctionAdapter : public NavierStokesDirichletFunctionAdapterBase<T,1>
-      {
-      public:
-        //! Base class
-        typedef NavierStokesDirichletFunctionAdapterBase<T,1> Base;
-        //! Constructor 
-        NavierStokesPressureDirichletFunctionAdapter ( T& t_) : Base(t_) {}
-
-        //! Evaluate dirichlet function
-        inline void evaluate (const typename Base::Traits::ElementType& e, 
-                              const typename Base::Traits::DomainType& x, 
-                              typename Base::Traits::RangeType& y) const
-        { 
-          y = Base::t.pressureDirichlet(e,x);
-        }
-      };
-   
-      /** \brief Factory for a Dirichlet function which can be used
-          for interpolation. */
-      template < typename PRM >
-      class NavierStokesDirichletFunctionAdapterFactory
-      {
-      public:
-        typedef Dune::PDELab::CompositeGridFunction
-        <NavierStokesVelocityDirichletFunctionAdapter<PRM>,
-         NavierStokesPressureDirichletFunctionAdapter<PRM> >
-        BoundaryDirichletFunction;
-
-        NavierStokesDirichletFunctionAdapterFactory(PRM & prm)
-          : v(prm), p(prm), df(v,p)
-        {}
-
-        BoundaryDirichletFunction & dirichletFunction()
-        {
-          return df;
-        }
-
-      private:
-        NavierStokesVelocityDirichletFunctionAdapter<PRM> v;
-        NavierStokesPressureDirichletFunctionAdapter<PRM> p;
-        BoundaryDirichletFunction df;
-      };
-
-
-
->>>>>>> 62b374ea
     }
 
     /**
