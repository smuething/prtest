pdelabdir = $(includedir)/dune/pdelab
SUBDIRS =					\
	adaptivity				\
	backend					\
	benchmark				\
<<<<<<< HEAD
=======
	boilerplate				\
>>>>>>> 62b374ea
	common					\
	constraints				\
	experimental				\
	finiteelement			\
	finiteelementmap		\
	function				\
	gridfunctionspace		\
	gridoperator			\
	gridoperatorspace		\
	instationary				\
	linearsolver			\
	localoperator			\
	multistep				\
	newton					\
	ordering				\
	stationary				\
	test

include $(top_srcdir)/am/global-rules<|MERGE_RESOLUTION|>--- conflicted
+++ resolved
@@ -3,10 +3,7 @@
 	adaptivity				\
 	backend					\
 	benchmark				\
-<<<<<<< HEAD
-=======
 	boilerplate				\
->>>>>>> 62b374ea
 	common					\
 	constraints				\
 	experimental				\
