// -*- tab-width: 4; indent-tabs-mode: nil; c-basic-offset: 2 -*-
// vi: set et ts=4 sw=2 sts=2:

#ifndef DUNE_PDELAB_ADAPT_HH
#define DUNE_PDELAB_ADAPT_HH

#include<dune/common/exceptions.hh>

#include<limits>
#include<vector>
#include<map>
#include<dune/geometry/quadraturerules.hh>
#include<dune/pdelab/gridfunctionspace/genericdatahandle.hh>
#include<dune/pdelab/gridfunctionspace/localfunctionspace.hh>

// for CTLFA
#include<dune/pdelab/common/function.hh>
// for InterpolateBackendStandard
#include<dune/pdelab/gridfunctionspace/interpolate.hh>
// for ErrorEstimator
#include<dune/pdelab/gridoperator/gridoperator.hh>
#include<dune/pdelab/finiteelementmap/p0fem.hh>
// for intersectionoperator
#include<dune/pdelab/localoperator/defaultimp.hh>
#include<dune/pdelab/localoperator/flags.hh>

#include<dune/grid/io/file/vtk/subsamplingvtkwriter.hh>

namespace Dune {
  namespace PDELab {

    /*! @class CoeffsToLocalFunctionAdapter
     *
     *  @brief A wrapper class interpreting coefficients as a LocalFunction
     *
     *         A wrapper class interpreting a vector of coefficients (and a local finite element)
     *         as a LocalFunction living on an Elem. The function may be evaluated on another Elem,
     *         e.g. a child or grandchild. Useful if the GridFunctionSpace the coefficients originate from is
     *         no longer available (think adaptation).
     *
     *  @tparam CoeffType Type of the interpreted coefficients
     *  @tparam DGF       The DiscreteGridFunction this should mimic
     *  @tparam FEM       The FiniteElementMap used
     *  @tparam E         Type for Elems
     */
    template<class CoeffType, class DGF, class FEM, class E>
      class CoeffsToLocalFunctionAdapter : public FunctionInterface<typename DGF::Traits,
      CoeffsToLocalFunctionAdapter<CoeffType,DGF,FEM,E> >
    {

      public:

        typedef typename DGF::Traits Traits;
        typedef typename FEM::Traits::FiniteElementType FiniteElement;

        /** @brief The constructor.
         *
         *  @param[in] coeff_ A vector of coefficients
         *  @param[in] fem_ A FiniteElementMap used for interpretation of the coefficients
         *  @param[in] from_ The Elem on which the LocalFunction lives
         *  @param[in] to_ The Elem on which the LocalFunction is evaluated (should be e.g. a child
         *             of from_ to make the values of the shape functions meaningful)
         */
        CoeffsToLocalFunctionAdapter (const std::vector<CoeffType>& coeff_, const FEM& fem_, const E& from_, const E& to_)
          : coeff(coeff_), fem(fem_), from(from_), to(to_), fe(fem.find(from)) {}

        /** @brief Special version of the constructor with to = from.
         *
         *  @param[in] coeff_ A vector of coefficients
         *  @param[in] fem_ A FiniteElementMap used for interpretation of the coefficients
         *  @param[in] elem_ The Elem on which the LocalFunction lives
         */
        CoeffsToLocalFunctionAdapter (const std::vector<CoeffType>& coeff_, const FEM& fem_, const E& elem_)
          : coeff(coeff_), fem(fem_), from(elem_), to(elem_), fe(fem.find(from)) {}

        /** @brief Evaluate the LocalFunction at the given position
         *
         *  @param[in]  x The position in local coordinates
         *  @param[out] y The result of the evaluation
         */
        inline void evaluate (const typename Traits::DomainType& x, typename Traits::RangeType& y) const
        {
          std::vector<typename Traits::RangeType> yVector;
          fe.localBasis().evaluateFunction(from.geometry().local(to.geometry().global(x)),yVector);
          if (yVector.size() != coeff.size()) DUNE_THROW(Dune::Exception,"Coefficient vector has wrong length in CoeffsToLocalFunctionAdapter");
          typename Traits::RangeType sum=0.0;
          for (unsigned int i = 0; i < yVector.size(); ++i)
            sum += yVector[i]*coeff[i];
          y = sum;
        }

      private:
        const std::vector<CoeffType>& coeff;
        const FEM& fem;
        const E& from;
        const E& to;
        const FiniteElement& fe;
    };

    /*! @class GradientSmoothnessOperator
     *
     *  @brief An Operator evaluating the jumps of the gradient over the
     *         intersections between Elems.
     */
    class GradientSmoothnessOperator :
      public Dune::PDELab::NumericalJacobianSkeleton<GradientSmoothnessOperator>,
      public Dune::PDELab::LocalOperatorDefaultFlags
    {
      public:

        enum {doAlphaSkeleton = true};

        GradientSmoothnessOperator() {}

        /*! @brief The skeleton term of the operator.
         *
         * @param[in]  ig     The Geometry of the Intersection
         * @param[in]  lfsu_s The ansatz space on the "inside" Elem
         * @param[in]  x_s    The coefficients on the "inside" Elem
         * @param[in]  lfsv_s The trial space  on the "inside" Elem
         * @param[in]  lfsu_n The ansatz space on the "outside" Elem
         * @param[in]  x_n    The coefficients on the "outside" Elem
         * @param[in]  lfsv_n The trial space  on the "outside" Elem
         * @param[out] r_s    The residual on the "inside" Elem
         * @param[out] r_n    The residual on the "outside" Elem
         */
        template<typename IG, typename LFSU, typename X, typename LFSV, typename R>
          void alpha_skeleton (const IG& ig,
              const LFSU& lfsu_s, const X& x_s, const LFSV& lfsv_s,
              const LFSU& lfsu_n, const X& x_n, const LFSV& lfsv_n,
              R& r_s, R& r_n) const
          {
            typedef typename LFSU::Traits::FiniteElementType::
              Traits::LocalBasisType::Traits::DomainFieldType DF;
            typedef typename LFSU::Traits::FiniteElementType::
              Traits::LocalBasisType::Traits::RangeFieldType RF;
            typedef typename LFSU::Traits::FiniteElementType::
              Traits::LocalBasisType::Traits::JacobianType JacobianType;
            typedef typename LFSU::Traits::FiniteElementType::
              Traits::LocalBasisType::Traits::RangeType RangeType;
            typedef typename LFSU::Traits::SizeType size_type;

            const int intorder = 2;
            const int dim = IG::dimension;
            const int dimw = IG::dimensionworld;

            const Dune::QuadratureRule<DF,dim-1>&
              rule = Dune::QuadratureRules<DF,dim-1>::rule(ig.geometry().type(),intorder);

            RF integrand(0.);

            for (typename Dune::QuadratureRule<DF,dim-1>::const_iterator
                it=rule.begin(); it!=rule.end(); ++it)
            {
              // position in inside elem
              Dune::FieldVector<DF,dim> inside_pos = ig.geometryInInside().global(it->position());

              // gradients of basis on reference elem
              std::vector<JacobianType> js_s(lfsu_s.size());
              lfsu_s.finiteElement().localBasis().evaluateJacobian(inside_pos,js_s);

              // gradients of basis on inside elem
              const Dune::FieldMatrix<DF,dim,dim>
                jac_s = ig.inside()->geometry().jacobianInverseTransposed(inside_pos);
              std::vector<Dune::FieldVector<RF,dim> > gradphi_s(lfsu_s.size());
              for (size_type i=0; i<lfsu_s.size(); i++)
                jac_s.mv(js_s[i][0],gradphi_s[i]);

              // compute gradient of u on inside elem
              Dune::FieldVector<RF,dim> gradu_s(0.0);
              for (size_type i=0; i<lfsu_s.size(); i++)
                gradu_s.axpy(x_s(lfsu_s,i),gradphi_s[i]);

              // position in outside elem
              Dune::FieldVector<DF,dim> outside_pos = ig.geometryInOutside().global(it->position());

              // gradient on reference elem
              std::vector<JacobianType> js_n(lfsu_n.size());
              lfsu_n.finiteElement().localBasis().evaluateJacobian(outside_pos,js_n);

              // gradient on outside elem
              const Dune::FieldMatrix<DF,dim,dim>
                jac_n = ig.outside()->geometry().jacobianInverseTransposed(outside_pos);
              std::vector<Dune::FieldVector<RF,dimw> > gradphi_n(lfsu_n.size());
              for (size_type i=0; i<lfsu_n.size(); i++)
                jac_n.mv(js_n[i][0],gradphi_n[i]);

              // compute gradient of u on outside elem
              Dune::FieldVector<RF,dim> gradu_n(0.0);
              for (size_type i=0; i<lfsu_n.size(); i++)
                gradu_n.axpy(x_n(lfsu_n,i),gradphi_n[i]);

              // jump of gradient
              const Dune::FieldVector<DF,dim> outer_normal = ig.unitOuterNormal(it->position());
              RF grad_normal(0.0);
              for (int i=0; i<dim; i++) grad_normal += (gradu_s[i]-gradu_n[i])*outer_normal[i];

              // integrate
              RF factor = it->weight()*ig.inside()->geometry().integrationElement(inside_pos);
              integrand += grad_normal * grad_normal * factor;
            }

            // compute estimate for diameter of intersection
            DF hmax = -1.0E00;
            if (dim==1)
              {
                hmax = 1.0;
              }
            else
              {
                for (int i=1; i<ig.geometry().corners(); i++)
                  {
                    Dune::FieldVector<DF,dim> x = ig.geometry().corner(0);
                    Dune::FieldVector<DF,dim> y = ig.geometry().corner(i);
                    x -= y;
                    hmax = std::max(hmax,x.two_norm());
                  }
              }
            r_s.accumulate(lfsu_s,0,sqrt(hmax*integrand));
            r_n.accumulate(lfsu_n,0,sqrt(hmax*integrand));
          }
    };

    /*! @class ResidualErrorEstimation
     *
     * @brief Estimation of the error
     *
     *        Estimation of the error by evaluation of the alpha_volume member of the LocalOperator
     *        (residual on the Elems) and e.g. the jumps of the gradient (residual on the Intersections)
     *
     * @tparam GFSU Type of GridFunctionSpace used
     * @tparam U    Container class for the solution
     * @tparam LOP  Type of the LocalOperator calculating the error estimate
     */
    template<class GFSU, class U, class LOP = Dune::PDELab::GradientSmoothnessOperator, bool nonoverlapping_mode = false>
      class ResidualErrorEstimation
      {
        typedef typename GFSU::Traits::GridViewType GV;
        typedef typename GV::Grid::template Codim<0>::Entity Element;
        typedef typename GV::template Codim<0>::template Partition<Dune::Interior_Partition>::Iterator LeafIterator;
        typedef typename GV::IntersectionIterator IntersectionIterator;
        typedef typename IntersectionIterator::Intersection Intersection;
        typedef typename GV::ctype Coord;
        typedef Dune::PDELab::P0LocalFiniteElementMap<Coord,double,GV::dimension> P0FEM;
        typedef GridFunctionSpace<GV,P0FEM> GFSV;
        typedef typename Dune::PDELab::BackendVectorSelector<GFSV,double>::Type V;
        typedef typename GV::Grid::LeafIndexSet IndexSet;
        typedef typename IndexSet::IndexType IndexType;

        public:

        /*! @brief The constructor.
         *
         * @param[in] gfsu_ The GridFunctionSpace of the problem
         * @param[in] lop_  The LocalOperator of the problem
         * @param[in] gsop_ A LocalOperator to evaluate on the Intersections, defaults to GradientSmoothnessOperator
         */
        ResidualErrorEstimation(const GFSU& gfsu_, const LOP& lop_ = GradientSmoothnessOperator())
          : gfsu(gfsu_), lop(lop_), gt(Dune::GeometryType::simplex,GV::dimension) {}

        ResidualErrorEstimation(Dune::GeometryType gt_, const GFSU& gfsu_, const LOP& lop_ = GradientSmoothnessOperator())
          : gfsu(gfsu_), lop(lop_), gt(gt_) {}

        /*! @brief Calculate an estimate of the error.
         *
         * @param[in]  u        The current solution, tested against the operators
         * @param[out] estimate The error estimate, one value per Elem (i.e. P0)
         */
        void apply(const U& u, V& estimate)
        {
<<<<<<< HEAD
          //! @todo allgemein
          static Dune::GeometryType simplex(Dune::GeometryType::simplex,GV::dimension);
          P0FEM p0fem(simplex);
=======
          //! @todo allgemein !!!
          //static Dune::GeometryType simplex(Dune::GeometryType::simplex,GV::dimension);
          P0FEM p0fem(gt);
>>>>>>> 62b374ea
          GFSV gfsv(gfsu.gridView(),p0fem);

          // make local function spaces
          typedef LocalFunctionSpace<GFSU> LFSU;
          LFSU lfsu(gfsu);
          LFSU lfsu_n(gfsu);
          typedef LocalFunctionSpace<GFSV> LFSV;
          LFSV lfsv(gfsv);
          LFSV lfsv_n(gfsv);

          LocalVector<typename U::ElementType, TrialSpaceTag> ul;
          LocalVector<typename U::ElementType, TrialSpaceTag> ul_n;

          typedef LocalVector<typename V::ElementType, TestSpaceTag> LV;
          typedef typename LV::WeightedAccumulationView LVView;
          LV vl;
          LV vl_n;

          const IndexSet& indexset = gfsv.gridView().indexSet();

          // traverse grid view
          for (LeafIterator it = gfsu.gridView().template begin<0,Dune::Interior_Partition>();
              it!=gfsu.gridView().template end<0,Dune::Interior_Partition>(); ++it)
          {
            const Element& e = *it;
            const IndexType index = indexset.index(e);

            // bind local function spaces to element
            lfsu.bind(e);
            lfsv.bind(e);

            ul.resize(lfsu.size());
            vl.assign(lfsv.size(),0.0);

            // read coefficents
            lfsu.vread(u,ul);

            LVView vlview = vl.weightedAccumulationView(1.0);
            // volume evaluation
            LocalAssemblerCallSwitch<LOP,LOP::doAlphaVolume>::
              alpha_volume(lop,ElementGeometry<Element>(e),lfsu,ul,lfsv,vlview);
            LocalAssemblerCallSwitch<LOP,LOP::doLambdaVolume>::
              lambda_volume(lop,ElementGeometry<Element>(e),lfsv,vlview);

            lfsv.vadd(vl,estimate);

            // skeleton term
            IntersectionIterator endit = gfsu.gridView().iend(*it);
            for (IntersectionIterator iit = gfsu.gridView().ibegin(*it); iit!=endit; ++iit)
            {
              if (iit->neighbor())
              {
                // visit interface only once !
                const IndexType index_n = indexset.index(*(iit->outside()));
                if (index_n<index) continue;

                // bind local function spaces to neighbor
                lfsu_n.bind(*(iit->outside()));
                lfsv_n.bind(*(iit->outside()));

                ul_n.resize(lfsu_n.size());
                vl.assign(lfsv.size(),0.0);
                vl_n.assign(lfsv_n.size(),0.0);

                // only assemble  where we have a solution
                if (!nonoverlapping_mode || iit->outside()->partitionType()==Dune::InteriorEntity)
                {
                  // read coefficients
                  lfsu_n.vread(u,ul_n);

                  LVView vlview_n = vl_n.weightedAccumulationView(1.0);
                  LocalAssemblerCallSwitch<LOP,LOP::doAlphaSkeleton>::
                    alpha_skeleton(lop,IntersectionGeometry<Intersection>(*iit,0),
                                   lfsu,ul,lfsv,lfsu_n,ul_n,lfsv_n,vlview,vlview_n);
                }

                lfsv.vadd(vl,estimate);
                lfsv_n.vadd(vl_n,estimate);
              }

              if (iit->boundary())
              {
                vl.assign(lfsv.size(),0.0);
                LocalAssemblerCallSwitch<LOP,LOP::doAlphaBoundary>::
                  alpha_boundary(lop,IntersectionGeometry<Intersection>(*iit,0),
                                 lfsu,ul,lfsv,vlview);
                lfsv.vadd(vl,estimate);
              }
            } // end of intersection
          } // end of element
          // for (unsigned int i=0; i<gfsv.globalSize(); i++) std::cout << i << " " << estimate[i] << std::endl;; 
        }

        private:

        const GFSU& gfsu;
        const LOP& lop;
        Dune::GeometryType gt;
      };

    /*! @class AdaptationInterface
     *
     * @brief Interface base class for grid adaptation schemes
     *
     * @tparam Grid Type of the grid we want to adapt
     * @tparam U    Container class for the solution
     */
    template<class Grid, class U>
      class AdaptationInterface
      {
        typedef typename Grid::template Codim<0>::Entity Element;

        public:

        /*! @brief Prepare information before marking any of the Elements
         *
         * @param[in] u The current solution
         */
        inline virtual void prepare (const U& u) {}; // only if needed

        /*! @brief Estimate the error and mark Elems for refinement
         *
         * @param[in] e The Elem which is marked (or not)
         * @param[in] u The current solution
         */
        virtual void mark (const Element& e, const U& u) = 0;

        //! every abstract base class has a virtual destructor
        virtual ~AdaptationInterface () {}

      };

    /*! @class EstimationAdaptation
     *
     * @brief An adaptation scheme based on the estimation of the error.
     *
     * @tparam Grid       Type of the Grid we want to adapt
     * @tparam GFSU       Type of GridFunctionSpace used
     * @tparam U          Container class for the solution
     * @tparam Estimation Class that does the actual estimation of the error
     */
    template<class Grid, class GFSU, class U, class Estimation>
      class EstimationAdaptation : public AdaptationInterface<Grid,U>
    {
      typedef typename Grid::template Codim<0>::Entity Element;
      typedef typename Grid::LeafGridView LeafGridView;
      typedef typename LeafGridView::template Codim<0>::template Partition<Dune::Interior_Partition>::Iterator LeafIterator;
      typedef typename Grid::LeafIndexSet IndexSet;
      typedef typename IndexSet::IndexType IndexType;
      typedef typename GFSU::Traits::GridViewType GV;
      typedef typename GV::ctype Coord;
      typedef Dune::PDELab::P0LocalFiniteElementMap<Coord,double,GV::dimension> P0FEM;
      typedef GridFunctionSpace<GV,P0FEM> GFSV;
      typedef LocalFunctionSpace<GFSV> LFSV;
      typedef typename Dune::PDELab::BackendVectorSelector<GFSV,double>::Type V;
      typedef std::multimap<typename V::ElementType, const IndexType> MapType;

      public:

      EstimationAdaptation(Grid& grid_, const GFSU& gfsu_, Estimation& estimation_,
          double refine_, double coarsen_ = 0., int min_ = 0, int max_ = std::numeric_limits<int>::max(), bool doCommunicate_ = true)
        : grid(grid_), gfsu(gfsu_), estimation(estimation_),refine(refine_), coarsen(coarsen_),
          min(min_), max(max_), doCommunicate(doCommunicate_), refinementMap(), localEstimate(0.),
          gt(Dune::GeometryType::simplex,GV::dimension) {}

      EstimationAdaptation(Dune::GeometryType gt_, Grid& grid_, const GFSU& gfsu_, Estimation& estimation_,
          double refine_, double coarsen_ = 0., int min_ = 0, int max_ = std::numeric_limits<int>::max(), bool doCommunicate_ = true)
        : grid(grid_), gfsu(gfsu_), estimation(estimation_),refine(refine_), coarsen(coarsen_),
          min(min_), max(max_), doCommunicate(doCommunicate_), refinementMap(), localEstimate(0.), gt(gt_) {}

      /*! @brief Prepare information before marking any of the Elements
       *
       * @param[in] u The current solution
       */
      void prepare (const U& u)
      {
<<<<<<< HEAD
        //! @todo allgemein
        static Dune::GeometryType simplex(Dune::GeometryType::simplex,GV::dimension);
        P0FEM p0fem(simplex);
=======
        //! @todo allgemein !!!
        //        static Dune::GeometryType simplex(Dune::GeometryType::simplex,GV::dimension);
        P0FEM p0fem(gt);
>>>>>>> 62b374ea
        GFSV gfsv(gfsu.gridView(),p0fem);
        V estimate(gfsv,0.);
        estimation.apply(u,estimate);
        LFSV lfsv(gfsv);
        const LeafGridView leafView = grid.leafView();
        std::vector<typename V::ElementType> vl;
        const IndexSet& indexset = grid.leafIndexSet();
        refinementMap.clear();
        localEstimate = 0.;

        std::multimap<typename V::ElementType, const IndexType> tempMultiMap;
        for (LeafIterator it = leafView.template begin<0,Dune::Interior_Partition>();
            it!=leafView.template end<0,Dune::Interior_Partition>(); ++it)
        {
          const Element& e = *it;
          const IndexType index = indexset.index(e);
          lfsv.bind(e);
          lfsv.vread(estimate,vl);
          tempMultiMap.insert(std::pair<typename V::ElementType,const IndexType>(vl[0],index));
          localEstimate += vl[0];// * e.geometry().volume();
        }

        coarsenNumber = coarsen * leafView.size(0);
        refineNumber = (1. - refine) * leafView.size(0);

        unsigned int count = 0;
        double accumulated_error = 0.0;
        eta.resize(leafView.size(0));
        for (typename std::multimap<typename V::ElementType, const IndexType>::const_iterator it = tempMultiMap.begin();
            it!=tempMultiMap.end(); ++it)
        {
          refinementMap.insert(std::pair<const IndexType, unsigned int>((*it).second,count++));
          accumulated_error += std::abs((*it).first);
          eta[(*it).second] = accumulated_error;
        }

        globalEstimate = localEstimate;
        if (doCommunicate && grid.comm().size() > 1) communicate();
        std::cout << "prepare: sqrt of sum of local estimators = " << sqrt(globalEstimate) << std::endl;
      }

      /*! @brief Estimate the error and mark Elems for refinement
       *
       * @param[in] e The Elem which is marked (or not)
       * @param[in] u The current solution
       */
      void mark (const Element& e, const U& u)
      {
        const int level = e.level();
        const IndexSet& indexset = grid.leafIndexSet();
        const IndexType index = indexset.index(e);
        const int i = (refinementMap.find(index))->second;

        // implement true bulk criterion for elliptic problems
        if (eta[index]>=(1.0-refine)*globalEstimate && level < max)
        {
          grid.mark( 1, e);
        }
        // if      (i > refineNumber && level < max)
        // {
        //   grid.mark( 1, e);
        // }
        // else if (i < coarsenNumber && level > min)
        // {
        //   grid.mark(-1, e);
        // }
      }

      private:

      /*! @brief Communicate the number of Elems each processor wants to mark,
       * so they can shift the quota of refined Elems to where they
       * are the most useful.
       */
      void communicate ()
      {
        globalEstimate = grid.comm().sum(localEstimate);
        //! @todo get rid of ghosts and overlap
        int    localNumElem = grid.leafView().size(0);
        int    globalNumElem  = grid.comm().sum(localNumElem);

        const double estimateQuotient = localEstimate / globalEstimate;
        refineNumber = localNumElem - estimateQuotient * refine * globalNumElem;
      }

      Grid& grid;
      const GFSU& gfsu;
      Estimation& estimation;
      const double refine, coarsen;
      int refineNumber, coarsenNumber;
      const int min, max;
      const bool doCommunicate;
      MapType refinementMap;
      double localEstimate;
      std::vector<double> eta;
      double globalEstimate;
      Dune::GeometryType gt;
    };

    /*! @class TestingAdaptation
     *
     * @brief Adaptation scheme @todo
     *
     * @tparam Grid       Type of the grid we want to adapt
     * @tparam GFSU       Type of ansatz space
     * @tparam U          Container class for the solution
     * @tparam Projection Projection used for testing
     */
    template<class Grid, class GFSU, class U, class Projection>
      class TestingAdaptation : public AdaptationInterface<Grid,U>
    {
      typedef typename Grid::template Codim<0>::Entity Element;
      typedef typename Grid::template Codim<0>::EntityPointer ElementPointer;
      typedef typename Grid::LeafGridView LeafGridView;
      typedef typename LeafGridView::template Codim<0>::template Partition<Dune::Interior_Partition>::Iterator LeafIterator;
      typedef typename Grid::LeafIndexSet IndexSet;
      typedef typename IndexSet::IndexType IndexType;
      typedef std::multimap<typename U::ElementType, const IndexType> MapType;

      typedef DiscreteGridFunction<GFSU, U> DGF;
      typedef typename GFSU::Traits::FiniteElementMapType FEM;
      typedef GridFunctionToLocalFunctionAdapter<DGF> GFTLFA;
      typedef CoeffsToLocalFunctionAdapter<typename U::ElementType,DGF,FEM,Element> CTLFA;

      public:

      /*! @brief The constructor.
       *
       * @todo Doc params
       */
      TestingAdaptation (Grid& grid_, const GFSU& gfsu_, Projection& projection_,
          double refine_, double coarsen_ = 0., int min_ = 0, int max_ = std::numeric_limits<int>::max())
        : grid(grid_), gfsu(gfsu_), projection(projection_), refine(refine_), coarsen(coarsen_),
        min(min_), max(max_), refinementMap() {}

      /*! @brief Prepare information before marking any of the Elements
       *
       * @param[in] u The current solution
       */
      void prepare (const U& u)
      {
        const LeafGridView leafView = grid.leafView();
        const IndexSet& indexset = grid.leafIndexSet();
        refinementMap.clear();

        std::multimap<typename U::ElementType, const IndexType> tempMultiMap;
        for (LeafIterator it = leafView.template begin<0,Dune::Interior_Partition>();
            it!=leafView.template end<0,Dune::Interior_Partition>(); ++it)
        {
          const Element& e = *it;
          const IndexType& index = indexset.index(e);
          tempMultiMap.insert(std::pair<typename U::ElementType,const IndexType>(test(e,u),index));
        }

        unsigned int count = 0;
        for (typename std::multimap<typename U::ElementType, const IndexType>::const_iterator it = tempMultiMap.begin(); it!=tempMultiMap.end(); ++it)
        {
          refinementMap.insert(std::pair<const IndexType, unsigned int>((*it).second,count++));
        }

        coarsenNumber = coarsen * leafView.size(0);
        refineNumber = (1. - refine) * leafView.size(0);
      }

      /*! @brief Estimate the error and mark Elems for refinement
       *
       * @param[in] e The Elem which is marked (or not)
       * @param[in] u The current solution
       */
      void mark (const Element& e, const U& u)
      {
        const int level = e.level();
        const IndexSet& indexset = grid.leafIndexSet();
        const IndexType index = indexset.index(e);
        const int i = (refinementMap.find(index))->second;

        if      (i > refineNumber && level < max)
        {
          grid.mark( 1, e);
        }
        else if (i < coarsenNumber && level > min)
        {
          grid.mark(-1, e);
        }
      }

      private:

      typename U::ElementType test (const Element& e, const U& u)
      {
        const FEM& fem = gfsu.finiteElementMap();
        DGF dgf(gfsu,u);

        ElementPointer pAncestor = e.father();
        while (e.geometry().volume() == pAncestor->geometry().volume())
        {
          if (pAncestor->level() == 0) DUNE_THROW(Dune::Exception,
              "search for ancestor of element with different volume (i.e. not a direct copy) walked over coarsest level.");
          pAncestor = pAncestor->father();
        }

        const Element& father = *pAncestor;
        const int localSize = (fem.find(father)).localBasis().size();
        std::vector<typename U::ElementType> uCoarse(localSize,0.);
        std::vector<typename U::ElementType> coarseBasis(localSize,0.);
        const typename Element::HierarchicIterator& hbegin = father.hbegin(grid.maxLevel());
        const typename Element::HierarchicIterator& hend   = father.hend(grid.maxLevel());

        for (typename Element::HierarchicIterator hit = hbegin; hit != hend; ++hit)
        {
          // only evaluate on entities with data
          if ((*hit).isLeaf())
          {
            typedef GridFunctionToLocalFunctionAdapter<DGF> GFTLFA;
            GFTLFA gftlfa(dgf,*hit);
            CTLFA  ctlfa(coarseBasis,fem,father,*hit);

            // iterate over canonical basis vectors
            for (unsigned int i = 0; i < coarseBasis.size(); ++i)
            {
              coarseBasis = projection.template inverseMassMatrix<CTLFA,FEM>(e,fem,i);
              projection.template apply<GFTLFA,CTLFA>(father,*hit,gftlfa,ctlfa,uCoarse[i]);
            }
          }
        }

        GFTLFA gftlfa(dgf,e);
        CTLFA  ctlfa(uCoarse,fem,father,e);

        typename U::ElementType norm = 0.;
        projection.template error<GFTLFA,CTLFA>(father,e,gftlfa,ctlfa,norm);

        return norm;
      }

      Grid& grid;
      const GFSU& gfsu;
      Projection& projection;
      const double refine, coarsen;
      int refineNumber, coarsenNumber;
      const int min, max;
      MapType refinementMap;
    };

    /*! @class CoarsenIfPossible
     *
     * @brief @todo
     *
     * @tparam Grid       Type of the grid we want to adapt
     * @tparam GFSU       Type of ansatz space
     * @tparam U          Container class for the solution
     * @tparam Projection Projection used for testing
     */
    template<class Grid, class GFSU, class U, class Projection>
      class CoarsenIfPossible : public AdaptationInterface<Grid,U>
    {
      typedef typename Grid::template Codim<0>::Entity Element;

      typedef DiscreteGridFunction<GFSU, U> DGF;
      typedef typename GFSU::Traits::FiniteElementMapType FEM;
      typedef GridFunctionToLocalFunctionAdapter<DGF> GFTLFA;
      typedef CoeffsToLocalFunctionAdapter<typename U::ElementType,DGF,FEM,Element> CTLFA;

      public:

      /*! @brief The constructor.
       *
       * @todo Doc params!
       */
      CoarsenIfPossible (Grid& grid_, const GFSU& gfsu_, Projection& projection_,
          double threshold_ = 0.1, int min_ = 0)
        : grid(grid_), gfsu(gfsu_), projection(projection_),
        threshold(threshold_), min(min_) {}

      /*! @brief Estimate the error and mark elems for refinement
       *
       * @todo Doc params!
       */
      void mark (const Element& e, const U& u)
      {
        const int level = e.level();

        if (level > min)
        {
          // based on residual this would be coarsened
          grid.mark(-1, e);

          //check if coarsening retains information
          const bool keep = test(e,u);
          if (keep) grid.mark(0, e);
        }
      }

      private:

      bool test (const Element& e, const U& u)
      {
        const FEM& fem = gfsu.finiteElementMap();
        DGF dgf(gfsu,u);

        const Element& father = *(e.father());
        const int localSize = (fem.find(father)).localBasis().size();
        std::vector<typename U::ElementType> uCoarse(localSize,0.);
        std::vector<typename U::ElementType> coarseBasis(localSize,0.);
        const typename Element::HierarchicIterator& hbegin = father.hbegin(grid.maxLevel());
        const typename Element::HierarchicIterator& hend   = father.hend(grid.maxLevel());

        for (typename Element::HierarchicIterator hit = hbegin; hit != hend; ++hit)
        {
          // only evaluate on entities with data
          if ((*hit).isLeaf())
          {
            typedef GridFunctionToLocalFunctionAdapter<DGF> GFTLFA;
            GFTLFA gftlfa(dgf,*hit);
            CTLFA  ctlfa(coarseBasis,fem,father,*hit);

            // iterate over canonical basis vectors
            for (int i = 0; i < coarseBasis.size(); ++i)
            {
              coarseBasis = projection.template inverseMassMatrix<CTLFA,FEM>(e,fem,i);
              projection.template apply<GFTLFA,CTLFA>(father,*hit,gftlfa,ctlfa,uCoarse[i]);
            }
          }
        }

        GFTLFA gftlfa(dgf,e);
        CTLFA  ctlfa(uCoarse,fem,father,e);

        typename U::ElementType norm = 0.;
        projection.template error<GFTLFA,CTLFA>(father,e,gftlfa,ctlfa,norm);

        return (norm > threshold);
      }

      Grid& grid;
      const GFSU& gfsu;
      Projection& projection;
      const double threshold;
      const int min;
    };

    /*! @class FunctionAdaptation
     *
     * @brief An adaptation scheme based on the value of a given function.
     *
     *        An adaptation scheme based on the value of a given function.
     *        Elems are marked in an effort to minimize the difference between
     *        their level and the average of the function on them.
     *
     * @tparam Grid Type of the grid we want to adapt
     * @tparam U    Container class for the solution
     * @tparam F    Type of Function used
     */
    template<class Grid, class U, class F>
      class FunctionAdaptation : public AdaptationInterface<Grid,U>
    {
      typedef typename Grid::template Codim<0>::Entity Element;

      public:

      /*! @brief The constructor.
       *
       * @param[in] grid_ The grid we want to adapt
       * @param[in] f_    The function used as guidance
       */
      FunctionAdaptation (Grid& grid_, F& f_) : grid(grid_), f(f_) {}

      /*! \brief Estimate the error and mark Elems for refinement
       *
       * @param[in] e The Elem which is marked (or not)
       * @param[in] u The current solution
       */
      void mark (const Element& e, const U& u)
      {
        const int level = e.level();

        //! @todo integrate over the Elem
        double diff = std::numeric_limits<double>::min();
        for (int i = 0; i < e.geometry().corners(); ++i)
        {
          //const typename F::Traits::RangeType& value = f.evaluate(e.geometry().center(),time);
          const double value = f.evaluate(e.geometry().corner(i));

          diff = std::max(diff,round(value) - level);
        }

        // only coarsen to level 0
        if (level > 0 && diff < 0) grid.mark(-1, e);
        if (diff > 0) grid.mark( 1, e);
      }

      private:

      Grid& grid;
      F& f;
    };

    /*! @class GlobalRefine
     *
     * @brief A pseudo adaptation scheme refining every element
     *
     * @tparam Grid Type of the grid we want to adapt
     * @tparam U    Container class for the solution
     */
    template<class Grid, class U>
      class GlobalRefine : public AdaptationInterface<Grid,U>
    {
      typedef typename Grid::template Codim<0>::Entity Element;

      public:

      /*! @brief The constructor.
       *
       * @todo Doc params
       */
      GlobalRefine (Grid& grid_, int max_ = std::numeric_limits<int>::max()) : grid(grid_), max(max_) {}

      /*! @brief Mark every Elem for refinement
       *
       * @param[in] e The Elem which is marked
       * @param[in] u The current solution
       */
      void mark (const Element& e, const U& u)
      {
        const int level = e.level();
        if (level < max) grid.mark(1, e);
      }

      private:

      Grid& grid;
      const int max;
    };

    /*! @class GlobalCoarsen
     *
     * @brief A pseudo adaptation scheme coarsening every element.
     *
     * @tparam Grid Type of the grid we want to adapt
     * @tparam U    Container class for the solution
     */
    template<class Grid, class U>
      class GlobalCoarsen : public AdaptationInterface<Grid,U>
    {
      typedef typename Grid::template Codim<0>::Entity Element;

      public:

      /*! @brief The constructor.
       *
       * @todo Doc params!
       */
      GlobalCoarsen (Grid& grid_, int min_ = 0) : grid(grid_), min(min_) {}

      /*! @brief Mark every Elem for coarsening
       *
       * @param[in] e The Elem which is marked
       * @param[in] u The current solution
       */
      void mark (const Element& e, const U& u)
      {
        const int level = e.level();
        if (level > min) grid.mark(-1, e);
      }

      private:

      Grid& grid;
      const int min;
    };

    /*! @class RandomAdaptation
     *
     * @brief A random grid adaptation scheme; @todo
     *
     * @tparam Grid Type of the grid we want to adapt
     * @tparam U    Container class for the solution
     */
    template<class Grid, class U>
      class RandomAdaptation : public AdaptationInterface<Grid,U>
    {
      typedef typename Grid::template Codim<0>::Entity Element;

      public:

      /*! @brief The constructor.
       *
       * @todo Doc params
       */
      RandomAdaptation (Grid& grid_, double refine_, double coarsen_ = 1., int min_ = 0, int max_ = std::numeric_limits<int>::max())
        : grid(grid_), refine(refine_), coarsen(coarsen_), min(min_), max(max_)
      {
        // initialize random numbers
        srand((unsigned)time(0));
      }

      /*! @brief Randomly mark Elems for refinement
       *
       * @param[in] e The Elem which is marked (or not)
       * @param[in] u The current solution
       */
      void mark (const Element& e, const U& u)
      {
        const double random = (double)rand()/RAND_MAX;
        const int level = e.level();

        if (random < refine && level < max)
        {
          grid.mark(1, e);
        }
        else if (random > 1 - coarsen && level > min)
        {
          if (e.level() > 0) grid.mark(-1, e);
        }
      }

      private:

      Grid& grid;
      const double refine, coarsen;
      const int min, max;
    };

    /*! @class L2Projection
     *
     * @brief @todo
     *
     * @tparam GFSU Type of ansatz space
     * @tparam U    Container class for the solution
     */
    template<class GFSU, class U>
      class L2Projection
      {
        typedef typename GFSU::Traits::GridViewType::Grid Grid;
        typedef typename Grid::template Codim<0>::Entity Element;
        typedef LocalFunctionSpace<GFSU> LFSU;
        typedef typename LFSU::Traits::FiniteElementType::
          Traits::LocalBasisType::Traits::DomainFieldType DF;

        public:

        /*! @brief The constructor.
         *
         * @todo Doc params!
         */
        explicit L2Projection(int intorder_=2) : intorder(intorder_), haveMatrix(), matrix() {}

        /*! @brief Calculate the L2 scalar product of functions X and Y on e, but in the geometry of its ancestor
         *
         * @todo Doc template params
         * @todo params
         */
        template<typename F1, typename F2>
          void apply (const Element& father, const Element& e, F1& X, F2& Y, typename U::ElementType& u) const
          {
            Dune::GeometryType gt = e.geometry().type();

            const int dim  = Element::Geometry::dimension;
            const QuadratureRule<DF,dim>& rule = QuadratureRules<DF,dim>::rule(gt,intorder);
            typename F1::Traits::RangeType x;
            typename F2::Traits::RangeType y;

            // iterate over quadrature points
            for (typename Dune::QuadratureRule<DF,dim>::const_iterator it=rule.begin(); it!=rule.end(); ++it)
            {
              X.evaluate(it->position(),x);
              Y.evaluate(it->position(),y);
              const typename U::ElementType factor = it->weight()
                * e.geometry().integrationElement(it->position())
                / father.geometry().integrationElement(father.geometry().local(e.geometry().global(it->position())));

              u += x * y * factor;
            }
          }

        /*! @brief Calculate the L2 norm of X - Y on e, but in the geometry of its ancestor
         *
         * @todo Doc template params
         * @todo Doc params
         */
        template<typename F1, typename F2>
          void error (const Element& father, const Element& e, F1& X, F2& Y, typename U::ElementType& u) const
          {
            Dune::GeometryType gt = e.geometry().type();

            const int dim  = Element::Geometry::dimension;
            const QuadratureRule<DF,dim>& rule = QuadratureRules<DF,dim>::rule(gt,intorder);
            typename F1::Traits::RangeType x;
            typename F2::Traits::RangeType y;

            typename U::ElementType temp = 0.;

            // iterate over quadrature points
            for (typename Dune::QuadratureRule<DF,dim>::const_iterator it=rule.begin(); it!=rule.end(); ++it)
            {
              X.evaluate(it->position(),x);
              Y.evaluate(it->position(),y);
              const typename U::ElementType factor = it->weight();
              //  * e.geometry().integrationElement(it->position());
              //  / father.geometry().integrationElement(father.geometry().local(e.geometry().global(it->position())));

              temp += (x-y) * (x-y) * factor;
            }

            u += sqrt(temp);
          }

        /*! @brief Calculate the inverse local mass matrix, used in the local L2 projection
         *
         * @todo Doc template params
         * @todo Doc params
         */
        template <class CTLFA, class FEM>
          const std::vector<double>& inverseMassMatrix(const Element& e, const FEM& fem, int k)
          {
            const Dune::GeometryType gt = e.geometry().type();
            if (haveMatrix.find(gt) != haveMatrix.end())
            {
              return matrix[gt][k];
            }

            const int localSize = (fem.find(e)).localBasis().size();
            typename CTLFA::Traits::RangeType x;
            typename CTLFA::Traits::RangeType y;

            std::vector<std::vector<typename U::ElementType> > massMatrix(localSize,std::vector<typename U::ElementType>(localSize,0.));
            std::vector<std::vector<typename U::ElementType> > inverseMatrix(localSize,std::vector<typename U::ElementType>(localSize,0.));

            std::vector<double> phi_i(localSize,0.), phi_j(localSize,0.);
            CTLFA ctlfa_i(phi_i,fem,e,e);
            CTLFA ctlfa_j(phi_j,fem,e,e);

            for (int i = 0; i < localSize; ++i)
            {
              ++phi_i[i];
              for (int j = 0; j < localSize; ++j)
              {
                ++phi_j[j];
                (*this).template apply<CTLFA,CTLFA>(e,e,ctlfa_i,ctlfa_j,massMatrix[i][j]);
                --phi_j[j];
              }
              --phi_i[i];
            }

            for (int i = 0; i < localSize; ++i)
            {
              inverseMatrix[i][i] = 1.;
            }

            for (int i = 0; i < localSize; ++i)
            {
              for (int j = 0; j < localSize; ++j)
              {
                if (i != j)
                {
                  const typename U::ElementType factor = massMatrix[j][i]/massMatrix[i][i];
                  for (int l = 0; l < localSize; ++l)
                  {
                    massMatrix[j][l] -= factor * massMatrix[i][l];
                    inverseMatrix[j][l] -= factor * inverseMatrix[i][l];
                  }
                }
              }
            }
            for (int i = localSize - 1; i >= 0; --i)
            {
              for (int j = localSize - 1; j >= 0; --j)
              {
                if (i != j)
                {
                  const typename U::ElementType factor = massMatrix[j][i]/massMatrix[i][i];
                  for (int l = localSize - 1; l >= 0; --l)
                  {
                    massMatrix[j][l] -= factor * massMatrix[i][l];
                    inverseMatrix[j][l] -= factor * inverseMatrix[i][l];
                  }
                }
              }
            }
            for (int i = 0; i < localSize; ++i)
            {
              const typename U::ElementType factor = massMatrix[i][i];
              for (int j = 0; j < localSize; ++j)
              {
                massMatrix[i][j] /= factor;
                inverseMatrix[i][j] /= factor;
              }
            }

            matrix.insert(std::pair<Dune::GeometryType,std::vector<std::vector<typename U::ElementType> > >(gt,inverseMatrix));
            haveMatrix.insert(gt);
            return matrix[gt][k];
          }

        private:

        const int intorder;

        // only for inverseMassMatrix
        std::set<Dune::GeometryType> haveMatrix;
        std::map<Dune::GeometryType, std::vector<std::vector<typename U::ElementType> > > matrix;
      };

    /*! @class GridAdaptor
     *
     * @brief Class for automatic adaptation of the grid.
     *
     *        The GridAdaptor capsules the act of deciding which Elems to refine and coarsen,
     *        adapting the grid, and transfering the solution from the old grid to the new one.
     *        Currrently this only works for scalar solutions.
     *
     * @tparam Grid       Type of the grid we want to adapt
     * @tparam GFSU       Type of ansatz space, we need to update it after adaptation
     * @tparam U          Container class of the solution
     * @tparam Adaptation Class that decides what to mark
     * @tparam Projection Projection used when Elems vanish
     */
    template<class Grid, class GFSU, class U,
      class Adaptation, class Projection>
        class GridAdaptor
        {
          typedef typename Grid::LeafGridView LeafGridView;
          typedef typename LeafGridView::template Codim<0>
            ::template Partition<Dune::Interior_Partition>::Iterator LeafIterator;
          typedef typename Grid::template Codim<0>::Entity Element;
          typedef typename Grid::template Codim<0>::EntityPointer ElementPointer;
          typedef typename Grid::GlobalIdSet IdSet;
          typedef typename IdSet::IdType IdType;
          typedef typename Grid::LeafIndexSet IndexSet;
          typedef typename IndexSet::IndexType IndexType;
          typedef LocalFunctionSpace<GFSU> LFSU;
          typedef DiscreteGridFunction<GFSU, U> DGF;
          typedef typename GFSU::Traits::FiniteElementMapType FEM;
          typedef InterpolateBackendStandard IB;
          typedef CoeffsToLocalFunctionAdapter<typename U::ElementType,DGF,FEM,Element> CTLFA;
          typedef typename FEM::Traits::FiniteElementType::Traits::LocalBasisType::Traits::RangeType RangeType;

          //typedef std::map<
          //                 int,
          //                 std::map<
          // 	                        IdType,
          //                          std::vector<typename U::ElementType>
          //		               >
          //		      > MapType;
          typedef std::map<IdType,std::vector<typename U::ElementType> > MapType;

          public:

          /*! @brief The constructor.
           *
           * @param grid_       The grid we want to adapt
           * @param gfsu_       The ansatz space, we need to update it
           * @param adaptation_ The Adaptation object deciding what to refine/coarsen
           * @param projection_ The Projection used when Elems vanish
           */
          GridAdaptor(Grid& grid_, GFSU& gfsu_,
              Adaptation& adaptation_, Projection& projection_)
            : grid(grid_), gfsu(gfsu_),
            adaptation(adaptation_), projection(projection_) {}

          /* @brief Complete one cycle of adaptation, i.e.
           *        @arg mark the Elems on the grid
           *        @arg get a backup of the solution
           *        @arg adapt the grid
           *        @arg update the function space
           *        @arg move the solution back onto the grid
           *
           * @param[in] u The current solution
           */
          void adapt (U& u)
          {
            // mark elems that are to be refined / coarsened
            markGrid(u);

            // prepare the grid for refinement
            grid.preAdapt();

            // save u
            MapType transferMap;
            backupData(u,transferMap);

            // adapt the grid
            grid.adapt();

            // update the function spaces
            gfsu.update();

            // reset u
            u = U(gfsu,0.0);
            replayData(u,transferMap);

            // clean up
            grid.postAdapt();
          }

          private:

          /* @brief @todo
           *
           * @param[in] u The current solution
           */
          void markGrid(const U& u)
          {
            adaptation.prepare(u);

            // iterate over all elems
            LeafGridView leafView = grid.leafView();
            for (LeafIterator it = leafView.template begin<0,Dune::Interior_Partition>();
                it!=leafView.template end<0,Dune::Interior_Partition>(); ++it)
            {
              adaptation.mark(*it,u);
            }
          }

          /* @brief @todo
           *
           * @param[in]  u           The solution that will be saved
           * @param[out] transferMap The map containing the solution during adaptation
           */
          void backupData(U& u, MapType& transferMap)
          {
            const IdSet& idset = grid.globalIdSet();
            LFSU lfsu(gfsu);
            DGF dgf(gfsu,u);
            const FEM& fem = gfsu.finiteElementMap();
            IB ib = IB();
            std::vector<typename U::ElementType> ul;

            // iterate over all elems
            LeafGridView leafView = grid.leafView();
            for (LeafIterator it = leafView.template begin<0,Dune::Interior_Partition>();
                it!=leafView.template end<0,Dune::Interior_Partition>(); ++it)
            {
              const Element& e = *it;

              // save local coeffs in map
              lfsu.bind(e);
              //lfsu.vread(u,transferMap[e.level()][idset.id(e)]);
              lfsu.vread(u,transferMap[idset.id(e)]);

              // save local coeffs of father in map
              if (e.mightVanish())
              {
                ElementPointer father = e.father();

                projection.template inverseMassMatrix<CTLFA,FEM>(e,fem,0);
                {
                  const int localSize = (fem.find(*father)).localBasis().size();
                  std::vector<typename U::ElementType> uCoarse(localSize,0.);
                  std::vector<typename U::ElementType> coarseBasis(localSize,0.);
                  const typename Element::HierarchicIterator& hbegin = (*father).hbegin(grid.maxLevel());
                  const typename Element::HierarchicIterator& hend   = (*father).hend(grid.maxLevel());

                  for (typename Element::HierarchicIterator hit = hbegin; hit != hend; ++hit)
                  {
                    // only evaluate on entities with data
                    if ((*hit).isLeaf())
                    {
                      typedef GridFunctionToLocalFunctionAdapter<DGF> GFTLFA;
                      GFTLFA gftlfa(dgf,*hit);
                      CTLFA  ctlfa(coarseBasis,fem,*father,*hit);

                      // iterate over canonical basis vectors
                      for (unsigned int i = 0; i < coarseBasis.size(); ++i)
                      {
                        coarseBasis = projection.template inverseMassMatrix<CTLFA,FEM>(e,fem,i);
                        projection.template apply<GFTLFA,CTLFA>(*father,*hit,gftlfa,ctlfa,uCoarse[i]);
                      }
                    }
                  }
                  //transferMap[(*father).level()][idset.id(*father)] = uCoarse;
                  transferMap[idset.id(*father)] = uCoarse;
                }

                // conforming grids may need this
                while ((*father).mightVanish())
                {
                  father = (*father).father();
                  {
                    const int localSize = (fem.find(*father)).localBasis().size();
                    std::vector<typename U::ElementType> uCoarse(localSize,0.);
                    std::vector<typename U::ElementType> coarseBasis(localSize,0.);
                    const typename Element::HierarchicIterator& hbegin = (*father).hbegin(grid.maxLevel());
                    const typename Element::HierarchicIterator& hend   = (*father).hend(grid.maxLevel());

                    for (typename Element::HierarchicIterator hit = hbegin; hit != hend; ++hit)
                    {
                      // only evaluate on entities with data
                      if ((*hit).isLeaf())
                      {
                        typedef GridFunctionToLocalFunctionAdapter<DGF> GFTLFA;
                        GFTLFA gftlfa(dgf,*hit);
                        CTLFA  ctlfa(coarseBasis,fem,*father,*hit);

                        // iterate over canonical basis vectors
                        for (unsigned int i = 0; i < coarseBasis.size(); ++i)
                        {
                          coarseBasis = projection.template inverseMassMatrix<CTLFA,FEM>(e,fem,i);
                          projection.template apply<GFTLFA,CTLFA>(*father,*hit,gftlfa,ctlfa,uCoarse[i]);
                        }
                      }
                    }
                    //transferMap[(*father).level()][idset.id(*father)] = uCoarse;
                    transferMap[idset.id(*father)] = uCoarse;
                  }
                }
              }
            }
          }

          /* @brief @todo
           *
           * @param[out] u           The solution after adaptation
           * @param[in]  transferMap The map that contains the information for the rebuild of u
           */
          void replayData(U& u, MapType& transferMap)
          {
            const IdSet& idset = grid.globalIdSet();
            LFSU lfsu(gfsu);
            const FEM& fem = gfsu.finiteElementMap();
            IB ib = IB();
            std::vector<typename U::ElementType> ul;
            std::vector<typename U::ElementType> ulc;
            U uc(gfsu,0.0);
            const IndexSet& indexset = grid.leafIndexSet();
            std::vector<typename U::ElementType> ug(indexset.size(IndexSet::dimension),0.);
            std::vector<typename U::ElementType> ugc(indexset.size(IndexSet::dimension),0.);
            Dune::LeafMultipleCodimMultipleGeomTypeMapper<Grid,Dune::MCMGElementLayout> mapper(grid);

            // iterate over all elems
            LeafGridView leafView = grid.leafView();
            for (LeafIterator it = leafView.template begin<0,Dune::Interior_Partition>();
                it!=leafView.template end<0,Dune::Interior_Partition>(); ++it)
            {
              const Element& e = *it;
              lfsu.bind(e);
              const IdType& id = idset.id(e);
              const int level = e.level();

              if (e.isNew()) // id is not in map, we have to interpolate
              {
                // find ancestor with data
                int levelAncestor = level - 1;
                ElementPointer pAncestor = e.father();
                //while (transferMap[levelAncestor].find(idset.id(*pAncestor)) == transferMap[levelAncestor].end())
                while (transferMap.find(idset.id(*pAncestor)) == transferMap.end())
                {
                  //this ancestor does not have data, check next one
                  if (levelAncestor == 0)
                    DUNE_THROW(Dune::Exception,
                        "transferMap of GridAdaptor didn't contain ancestor of element with id " << id);
                  pAncestor = (*pAncestor).father();
                  --levelAncestor;
                }

                // this one has the data
                const Element& Ancestor = *pAncestor;
                //CTLFA ctlfa(transferMap[levelAncestor][idset.id(Ancestor)],fem,Ancestor,e);
                CTLFA ctlfa(transferMap[idset.id(Ancestor)],fem,Ancestor,e);

                ul.clear();
                ib.interpolate(fem.find(e),ctlfa,ul);

                lfsu.vadd(ul,u);
              }
              else // this entity is not new and should have data
              {
                //lfsu.vadd(transferMap[level][id],u);
                lfsu.vadd(transferMap[id],u);
              }

              ulc = std::vector<typename U::ElementType>(lfsu.size(),1.0);
              lfsu.vadd(ulc,uc);
            }

            typedef Dune::PDELab::AddDataHandle<GFSU,U> Handle;
            Handle addHandle1(gfsu,u);
            leafView.communicate (addHandle1,
                Dune::InteriorBorder_InteriorBorder_Interface,Dune::ForwardCommunication);
            Handle addHandle2(gfsu,uc);
            leafView.communicate (addHandle2,
                Dune::InteriorBorder_InteriorBorder_Interface,Dune::ForwardCommunication);

            for (LeafIterator it = leafView.template begin<0,Dune::Interior_Partition>();
                it!=leafView.template end<0,Dune::Interior_Partition>(); ++it)
            {
              const Element& e = *it;
              lfsu.bind(e);

              ul = std::vector<typename U::ElementType>(lfsu.size(),0.0);
              ulc = std::vector<typename U::ElementType>(lfsu.size(),0.0);
              lfsu.vread(u,ul);
              lfsu.vread(uc,ulc);

              for (unsigned int i = 0; i<ul.size();++i)
              {
                if(ulc[i]>1)
                {
                  ul[i] /= ulc[i];
                  ulc[i] = 1.;
                }
              }
              lfsu.vwrite(ul,u);
              lfsu.vwrite(ulc,uc);
            }
          }

          Grid&  grid;
          GFSU&  gfsu;
          Adaptation& adaptation;
          Projection& projection;
        };

  } // namespace PDELab
} // namespace Dune

#endif<|MERGE_RESOLUTION|>--- conflicted
+++ resolved
@@ -268,15 +268,9 @@
          */
         void apply(const U& u, V& estimate)
         {
-<<<<<<< HEAD
-          //! @todo allgemein
-          static Dune::GeometryType simplex(Dune::GeometryType::simplex,GV::dimension);
-          P0FEM p0fem(simplex);
-=======
           //! @todo allgemein !!!
           //static Dune::GeometryType simplex(Dune::GeometryType::simplex,GV::dimension);
           P0FEM p0fem(gt);
->>>>>>> 62b374ea
           GFSV gfsv(gfsu.gridView(),p0fem);
 
           // make local function spaces
@@ -367,7 +361,7 @@
               }
             } // end of intersection
           } // end of element
-          // for (unsigned int i=0; i<gfsv.globalSize(); i++) std::cout << i << " " << estimate[i] << std::endl;; 
+          // for (unsigned int i=0; i<gfsv.globalSize(); i++) std::cout << i << " " << estimate[i] << std::endl;;
         }
 
         private:
@@ -453,15 +447,9 @@
        */
       void prepare (const U& u)
       {
-<<<<<<< HEAD
-        //! @todo allgemein
-        static Dune::GeometryType simplex(Dune::GeometryType::simplex,GV::dimension);
-        P0FEM p0fem(simplex);
-=======
         //! @todo allgemein !!!
         //        static Dune::GeometryType simplex(Dune::GeometryType::simplex,GV::dimension);
         P0FEM p0fem(gt);
->>>>>>> 62b374ea
         GFSV gfsv(gfsu.gridView(),p0fem);
         V estimate(gfsv,0.);
         estimation.apply(u,estimate);
