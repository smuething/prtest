// -*- tab-width: 4; indent-tabs-mode: nil; c-basic-offset: 2 -*-
// vi: set et ts=4 sw=2 sts=2:
#ifndef DUNE_PDELAB_LOCALFUNCTIONSPACE_HH
#define DUNE_PDELAB_LOCALFUNCTIONSPACE_HH

#include<vector>

#include <dune/common/stdstreams.hh>

#include <dune/geometry/referenceelements.hh>

#include <dune/localfunctions/common/interfaceswitch.hh>
#include <dune/localfunctions/common/localkey.hh>

#include <dune/pdelab/common/typetree.hh>
#include <dune/pdelab/common/multiindex.hh>
#include <dune/pdelab/gridfunctionspace/tags.hh>
#include <dune/pdelab/gridfunctionspace/localvector.hh>

namespace Dune {
  namespace PDELab {

    //! \addtogroup GridFunctionSpace
    //! \ingroup PDELab
    //! \{

    //=======================================
    // local function space base: metaprograms
    //=======================================

    //! GridFunctionSpace to LocalFunctionSpace transformation.
    /**
     * gfs_to_lfs describes the transformation of a GridFunctionSpace tree to its corresponding
     * LocalFunctionSpace tree and holds any information that may be required for performing
     * the transformation.
     *
     * \warning The exact meaning of the template parameter is an implementation detail
     *          and may change at any time, as the only class that is supposed to instantiate
     *          the transformation is LocalFunctionSpace. Implementors of custom transformation
     *          descriptors should only use information exported by gfs_to_lfs. In particular,
     *          the registration declaration should not make any assumptions on GFS and just
     *          treat it as some kind of opaque parameter type.
     *
     * \tparam GFS  the \b root GridFunctionSpace that the resulting LocalFunctionSpace tree
     *              will be based on.
     */
    template<typename GFS>
    struct gfs_to_lfs {

      //! The MultiIndex type that will be used in the resulting LocalFunctionSpace tree.
      typedef Dune::PDELab::MultiIndex<std::size_t,TypeTree::TreeInfo<GFS>::depth> MultiIndex;
    };

    namespace {

      // the bogus template parameter is necessary to make GCC honor the friend declaration
      // in the LocalFunctionSpace (probably a GCC bug)
      template<typename = int>
      struct PropagateGlobalStorageVisitor
        : public TypeTree::TreeVisitor
        , public TypeTree::DynamicTraversal
      {

        template<typename LFS, typename Child, typename TreePath, typename ChildIndex>
        void beforeChild(const LFS& lfs, Child& child, TreePath treePath, ChildIndex childIndex) const
        {
          child.global = lfs.global;
          child._multi_indices = lfs._multi_indices;
        }
      };

      // This visitor is not used in standard PDELab code, but is necessary for MultiDomain
      // It is defined here due to the necessary friend declarations in the local function spaces.
      // for template parameter see above
      template<typename = int>
      struct ClearSizeVisitor
        : public TypeTree::TreeVisitor
        , public TypeTree::DynamicTraversal
      {

        template<typename Node, typename TreePath>
        void pre(Node& node, TreePath treePath)
        {
          leaf(node,treePath);
        }

        template<typename Node, typename TreePath>
        void leaf(Node& node, TreePath treePath)
        {
          node.offset = offset;
          node.n = 0;
        }

        ClearSizeVisitor(std::size_t offset_)
          : offset(offset_)
        {}

        const std::size_t offset;

      };


      template<typename Entity>
      struct ComputeSizeVisitor
        : public TypeTree::TreeVisitor
        , public TypeTree::DynamicTraversal
      {

        template<typename Node, typename TreePath>
        void pre(Node& node, TreePath treePath)
        {
          node.offset = offset;
        }

        template<typename Node, typename TreePath>
        void post(Node& node, TreePath treePath)
        {
          node.n = offset - node.offset;
        }

        template<typename Node, typename TreePath>
        void leaf(Node& node, TreePath treePath)
        {
          node.offset = offset;
          Node::FESwitch::setStore(node.pfe, node.pgfs->finiteElementMap().find(e));
          node.n = Node::FESwitch::basis(*node.pfe).size();
          offset += node.n;
        }

        ComputeSizeVisitor(const Entity& entity, std::size_t offset = 0)
          : e(entity)
          , offset(offset)
        {}

        const Entity& e;
        std::size_t offset;

      };


      template<typename Entity>
      struct FillIndicesVisitor
        : public TypeTree::TreeVisitor
        , public TypeTree::DynamicTraversal
      {

        template<typename Node, typename TreePath>
        void leaf(Node& node, TreePath treePath)
        {
          // get global indices for this finite element
          node.pgfs->globalIndices(*(node.pfe),e,
            node.global->begin()+node.offset,
            node.global->begin()+node.offset+node.n);
          node.multiIndices(e,node._multi_indices->begin()+node.offset,node._multi_indices->begin()+node.offset+node.n);
        }

        template<typename Node, typename Child, typename TreePath, typename ChildIndex>
        void afterChild(const Node& node, const Child& child, TreePath treePath, ChildIndex childIndex)
        {
          for (std::size_t i = 0; i<child.n; ++i)
            {
              (*node.global)[child.offset+i] = node.pgfs->subMap(childIndex,(*node.global)[child.offset+i]);
              (*node._multi_indices)[child.offset+i].push_back(childIndex);
            }
        }

        FillIndicesVisitor(const Entity& entity)
          : e(entity)
        {}

        const Entity& e;
      };

    } // end empty namespace

    //=======================================
    // local function space base: base class
    //=======================================

    //! traits mapping global function space information to local function space
    template<typename GFS, typename MI>
    struct LocalFunctionSpaceBaseTraits
    {
      //! \brief Type of the underlying grid function space
      typedef GFS GridFunctionSpaceType;

      //! \brief Type of the underlying grid function space
      typedef GFS GridFunctionSpace;

      //! \brief Type of the grid view that the underlying grid function space is defined on.
      typedef typename GFS::Traits::GridViewType GridViewType;

      //! \brief Type of the grid view that the underlying grid function space is defined on.
      typedef typename GFS::Traits::GridViewType GridView;

      //! \brief Type of codim 0 entity in the grid
      typedef typename GridViewType::Traits::template Codim<0>::Entity Element;

      //! \brief Type to store indices from Backend
      typedef typename GFS::Traits::SizeType SizeType;

      //! \brief Type of container to store indices
      typedef typename std::vector<SizeType> IndexContainer;

      //! \brief Type of MultiIndex associated with this LocalFunctionSpace.
      typedef MI MultiIndex;

      //! \brief Type of container to store multiindices.
      typedef typename std::vector<MI> MultiIndexContainer;

    };

    template <typename GFS, typename MultiIndex>
    class LocalFunctionSpaceBaseNode
    {
      typedef typename GFS::Traits::BackendType B;

      template<typename>
      friend struct PropagateGlobalStorageVisitor;

      template<typename>
      friend struct ComputeSizeVisitor;

      template<typename>
      friend struct FillIndicesVisitor;

    public:
      typedef LocalFunctionSpaceBaseTraits<GFS,MultiIndex> Traits;

      //! \brief construct from global function space
      LocalFunctionSpaceBaseNode (shared_ptr<const GFS> gfs)
        : pgfs(gfs)
        , global_storage(gfs->maxLocalSize())
        , global(&global_storage)
        , _multi_index_storage(gfs->maxLocalSize())
        , _multi_indices(&_multi_index_storage)
        , n(0)
      {}

      //! \brief get current size
      typename Traits::IndexContainer::size_type size () const
      {
        return n;
      }

      //! \brief get maximum possible size (which is maxLocalSize from grid function space)
      typename Traits::IndexContainer::size_type maxSize () const
      {
        return pgfs->maxLocalSize();
      }

      //! \brief get size of an appropriate local vector object
      /**
         this is the number of dofs of the complete local function
         space tree, i.e. the size() of the root node. The local
         vector objects must always have this size and the localIndex
         method maps into the range [0,localVectorSize()[
       */
      typename Traits::IndexContainer::size_type localVectorSize () const
      {
        return global->size();
      }

      //! \brief map index in this local function space to root local function space
      typename Traits::IndexContainer::size_type localIndex (typename Traits::IndexContainer::size_type index) const
      {
        return offset+index;
      }

      //! \brief Maps given index in this local function space to its corresponding global MultiIndex.
      /**
       * \param index  The local index value from the range 0,...,size()-1
       * \returns      A const reference to the associated, globally unique MultiIndex. Note that the returned
       *               object may (and must) be copied if it needs to be stored beyond the time of the next
       *               call to bind() on this LocalFunctionSpace (e.g. when the MultiIndex is used as a DOF
       *               identifier in a constraints container).
       */
      const typename Traits::MultiIndex& multiIndex(typename Traits::IndexContainer::size_type index) const
      {
        return (*_multi_indices)[offset + index];
      }

      //! \brief map index in this local function space to global index space
      typename Traits::SizeType globalIndex (typename Traits::IndexContainer::size_type index) const
      {
        return (*global)[offset + index];
      }

      //! \brief extract coefficients for one element from container
      template<typename GC, typename LC>
      void vread (const GC& globalcontainer, LC& localcontainer) const
      {
        // assert(&global_storage == global); // make sure we call this method only on the root node!
        localcontainer.resize(n);
        for (typename Traits::IndexContainer::size_type k=0; k<n; ++k)
          accessBaseContainer(localcontainer)[k] = B::access(globalcontainer,(*global)[offset + k]);
      }

      //! \brief write back coefficients for one element to container
      template<typename GC, typename LC>
      void vwrite (const LC& localcontainer, GC& globalcontainer) const
      {
        // assert(&global_storage == global); // make sure we call this method only on the root node!
        for (typename Traits::IndexContainer::size_type k=0; k<n; ++k)
          B::access(globalcontainer,(*global)[offset + k]) = accessBaseContainer(localcontainer)[k];
      }

      //! \brief add coefficients for one element to container
      template<typename GC, typename LC>
      void vadd (const LC& localcontainer, GC& globalcontainer) const
      {
        // assert(&global_storage == global); // make sure we call this method only on the root node!
        for (typename Traits::IndexContainer::size_type k=0; k<n; ++k)
          B::access(globalcontainer,(*global)[offset + k]) += accessBaseContainer(localcontainer)[k];
      }

      //! \brief print debug information about this local function space
      void debug () const
      {
        std::cout << n << " indices = (";
        for (typename Traits::IndexContainer::size_type k=0; k<n; k++)
          std::cout << (*global)[offset + k] << " ";
        std::cout << ")" << std::endl;
      }

      //! Returns the GridFunctionSpace underlying this LocalFunctionSpace.
      const GFS& gridFunctionSpace() const
      {
        return *pgfs;
      }

    protected:
      //! \brief bind local function space to entity
      /**

         This is a generic implementation of the bind function. It is
         parametrized with the NodeType, which the type of the derived
         LocalFunctionSpaceNode. Handing the NodeType as a parammeter
         avoid the need for the CRTP construct, but all derived
         classes have to add a method bind, which forward to this
         method.

         \param node reference to the derived node, the address must be the same as this
         \param e entity to bind to
       */
      template<typename NodeType>
      void bind (NodeType& node, const typename Traits::Element& e);

      template<typename NodeType>
      void setup(NodeType& node)
      {
        TypeTree::applyToTree(node,PropagateGlobalStorageVisitor<>());
      }

      shared_ptr<GFS const> pgfs;
      typename Traits::IndexContainer global_storage;
      typename Traits::IndexContainer* global;
      typename Traits::MultiIndexContainer _multi_index_storage;
      typename Traits::MultiIndexContainer* _multi_indices;
      typename Traits::IndexContainer::size_type n;
      typename Traits::IndexContainer::size_type offset;
    };


    template <typename GFS, typename MultiIndex>
    template <typename NodeType>
    void LocalFunctionSpaceBaseNode<GFS,MultiIndex>::bind (NodeType& node,
         const typename LocalFunctionSpaceBaseNode<GFS,MultiIndex>::Traits::Element& e)
    {
      typedef typename LocalFunctionSpaceBaseNode<GFS,MultiIndex>::Traits::Element Element;
      assert(&node == this);

      // compute sizes
      ComputeSizeVisitor<Element> csv(e);
      TypeTree::applyToTree(node,csv);

      global_storage.resize(node.n);

      // initialize iterators and fill indices
      FillIndicesVisitor<Element> fiv(e);
      TypeTree::applyToTree(node,fiv);

      // apply upMap
      for (typename Traits::IndexContainer::size_type i=0; i<n; ++i)
        global_storage[i] = pgfs->upMap(global_storage[i]);
    }

    //=======================================
    // local function space base: power implementation
    //=======================================

    //! traits for multi component local function space
    template<typename GFS, typename MultiIndex, typename N>
    struct PowerCompositeLocalFunctionSpaceTraits : public LocalFunctionSpaceBaseTraits<GFS,MultiIndex>
    {
      //! type of local function space node
      typedef N NodeType;
    };

    //! Tag denoting a PowerLocalFunctionSpace
    struct PowerLocalFunctionSpaceTag {};

    // local function space for a power grid function space
    template<typename GFS, typename MultiIndex, typename ChildLFS, std::size_t k>
    class PowerLocalFunctionSpaceNode :
      public LocalFunctionSpaceBaseNode<GFS,MultiIndex>,
      public TypeTree::PowerNode<ChildLFS,k>
    {
      typedef LocalFunctionSpaceBaseNode<GFS,MultiIndex> BaseT;
      typedef TypeTree::PowerNode<ChildLFS,k> TreeNode;

      template<typename>
      friend struct PropagateGlobalStorageVisitor;

      template<typename>
      friend struct ClearSizeVisitor;

      template<typename>
      friend struct ComputeSizeVisitor;

      template<typename>
      friend struct FillIndicesVisitor;

    public:
      typedef PowerCompositeLocalFunctionSpaceTraits<GFS,MultiIndex,PowerLocalFunctionSpaceNode> Traits;

      typedef PowerLocalFunctionSpaceTag ImplementationTag;

      //! \brief initialize with grid function space
      template<typename Transformation>
      PowerLocalFunctionSpaceNode (shared_ptr<const GFS> gfs,
                                   const Transformation& t,
                                   const array<shared_ptr<ChildLFS>,k>& children)
        : BaseT(gfs)
        , TreeNode(children)
      {}

      template<typename Transformation>
      PowerLocalFunctionSpaceNode (const GFS& gfs,
                                   const Transformation& t,
                                   const array<shared_ptr<ChildLFS>,k>& children)
        : BaseT(stackobject_to_shared_ptr(gfs))
        , TreeNode(children)
      {}

      //! \brief bind local function space to entity
      void bind (const typename Traits::Element& e)
      {
        // call method on base class, this avoid the barton neckman trick
        BaseT::bind(*this,e);
      }

    };


    // transformation template, we need a custom template in order to inject the MultiIndex type into the LocalFunctionSpace
    template<typename SourceNode, typename Transformation>
    struct power_gfs_to_lfs_template
    {
      template<typename TC>
      struct result
      {
        typedef PowerLocalFunctionSpaceNode<SourceNode,typename Transformation::MultiIndex,TC,SourceNode::CHILDREN> type;
      };
    };

    // register PowerGFS -> LocalFunctionSpace transformation
    template<typename PowerGridFunctionSpace, typename Params>
    Dune::PDELab::TypeTree::TemplatizedGenericPowerNodeTransformation<
      PowerGridFunctionSpace,
      gfs_to_lfs<Params>,
      power_gfs_to_lfs_template<PowerGridFunctionSpace,gfs_to_lfs<Params> >::template result
      >
    lookupNodeTransformation(PowerGridFunctionSpace* pgfs, gfs_to_lfs<Params>* t, PowerGridFunctionSpaceTag tag);


    //=======================================
    // local function space base: composite implementation
    //=======================================

    //! Tag denoting a CompositeLocalFunctionSpace
    struct CompositeLocalFunctionSpaceTag {};

    // local function space for a power grid function space
    template<typename GFS, typename MultiIndex, DUNE_TYPETREE_COMPOSITENODE_TEMPLATE_CHILDREN>
    class CompositeLocalFunctionSpaceNode
      : public LocalFunctionSpaceBaseNode<GFS,MultiIndex>
      , public DUNE_TYPETREE_COMPOSITENODE_BASETYPE
    {
      typedef LocalFunctionSpaceBaseNode<GFS,MultiIndex> BaseT;
      typedef DUNE_TYPETREE_COMPOSITENODE_BASETYPE NodeType;

      template<typename>
      friend struct PropagateGlobalStorageVisitor;

      template<typename>
      friend struct ClearSizeVisitor;

      template<typename>
      friend struct ComputeSizeVisitor;

      template<typename>
      friend struct FillIndicesVisitor;

    public:
      typedef PowerCompositeLocalFunctionSpaceTraits<GFS,MultiIndex,CompositeLocalFunctionSpaceNode> Traits;

      typedef CompositeLocalFunctionSpaceTag ImplementationTag;

      template<typename Transformation>
      CompositeLocalFunctionSpaceNode (shared_ptr<const GFS> gfs,
                                       const Transformation& t,
                                       DUNE_TYPETREE_COMPOSITENODE_STORAGE_CONSTRUCTOR_SIGNATURE)
        : BaseT(gfs)
        , NodeType(DUNE_TYPETREE_COMPOSITENODE_CHILDVARIABLES)
      {}

      template<typename Transformation>
      CompositeLocalFunctionSpaceNode (const GFS& gfs,
                                       const Transformation& t,
                                       DUNE_TYPETREE_COMPOSITENODE_STORAGE_CONSTRUCTOR_SIGNATURE)
        : BaseT(stackobject_to_shared_ptr(gfs))
        , NodeType(DUNE_TYPETREE_COMPOSITENODE_CHILDVARIABLES)
      {}

      //! \brief bind local function space to entity
      void bind (const typename Traits::Element& e)
      {
        // call method on base class, this avoid the barton neckman trick
        BaseT::bind(*this,e);
      }

    };

#if HAVE_VARIADIC_TEMPLATES

    // transformation template, we need a custom template in order to inject the MultiIndex type into the LocalFunctionSpace
    template<typename SourceNode, typename Transformation>
    struct variadic_composite_gfs_to_lfs_template
    {
      template<typename... TC>
      struct result
      {
        typedef CompositeLocalFunctionSpaceNode<SourceNode,typename Transformation::MultiIndex,TC...> type;
      };
    };

    // register CompositeGFS -> LocalFunctionSpace transformation (variadic version)
    template<typename CompositeGridFunctionSpace, typename Params>
    Dune::PDELab::TypeTree::TemplatizedGenericVariadicCompositeNodeTransformation<
      CompositeGridFunctionSpace,
      gfs_to_lfs<Params>,
      variadic_composite_gfs_to_lfs_template<CompositeGridFunctionSpace,gfs_to_lfs<Params> >::template result
      >
    lookupNodeTransformation(CompositeGridFunctionSpace* cgfs, gfs_to_lfs<Params>* t, CompositeGridFunctionSpaceTag tag);

#else

    // transformation template, we need a custom template in order to inject the MultiIndex type into the LocalFunctionSpace
    template<typename SourceNode, typename Transformation>
    struct composite_gfs_to_lfs_template
    {
      template<typename TC0,
               typename TC1,
               typename TC2,
               typename TC3,
               typename TC4,
               typename TC5,
               typename TC6,
               typename TC7,
               typename TC8,
               typename TC9>
      struct result
      {
        typedef CompositeLocalFunctionSpaceNode<SourceNode,typename Transformation::MultiIndex,TC0,TC1,TC2,TC3,TC4,TC5,TC6,TC7,TC8,TC9> type;
      };
    };

    // register CompositeGFS -> LocalFunctionSpace transformation (non-variadic version)
    template<typename CompositeGridFunctionSpace, typename Params>
    Dune::PDELab::TypeTree::TemplatizedGenericCompositeNodeTransformation<
      CompositeGridFunctionSpace,
      gfs_to_lfs<Params>,
      composite_gfs_to_lfs_template<CompositeGridFunctionSpace,gfs_to_lfs<Params> >::template result
      >
    lookupNodeTransformation(CompositeGridFunctionSpace* cgfs, gfs_to_lfs<Params>* t, CompositeGridFunctionSpaceTag tag);

#endif

    //=======================================
    // local function space base: single component implementation
    //=======================================

    //! Tag denoting a LeafLocalFunctionSpace
    struct LeafLocalFunctionSpaceTag {};


    // SFINAE switch that decides whether the GFS has an intersection IndexSet based on
    // the presence of the nested type IntersectionIndexSet.

    template<typename GFS, typename = void>
    struct gfs_has_iis
      : public integral_constant<bool,false>
    {};

    template<typename GFS>
    struct gfs_has_iis<
      GFS,
      typename enable_if<
        Dune::AlwaysTrue<
          typename GFS::IntersectionIndexSet
          >::value
        >::type
      >
      : public integral_constant<bool,true>
    {};


    //! traits for single component local function space
    template<typename GFS, typename MultiIndex, typename N>
    struct LeafLocalFunctionSpaceTraits : public PowerCompositeLocalFunctionSpaceTraits<GFS,MultiIndex,N>
    {
      //! Type of local finite element
      typedef typename GFS::Traits::FiniteElementType FiniteElementType;

      typedef typename GFS::Traits::FiniteElementType FiniteElement;

      //! \brief Type of constraints engine
      typedef typename GFS::Traits::ConstraintsType ConstraintsType;

      typedef typename GFS::Traits::ConstraintsType Constraints;

    };

    //! single component local function space
    template<typename GFS, typename MultiIndex>
    class LeafLocalFunctionSpaceNode
      : public LocalFunctionSpaceBaseNode<GFS,MultiIndex>
      , public TypeTree::LeafNode
    {
      typedef LocalFunctionSpaceBaseNode<GFS,MultiIndex> BaseT;

      template<typename>
      friend struct PropagateGlobalStorageVisitor;

      template<typename>
      friend struct ClearSizeVisitor;

      template<typename>
      friend struct ComputeSizeVisitor;

      template<typename>
      friend struct FillIndicesVisitor;

    public:
      typedef LeafLocalFunctionSpaceTraits<GFS,MultiIndex,LeafLocalFunctionSpaceNode> Traits;

      typedef LeafLocalFunctionSpaceTag ImplementationTag;

    private:
      typedef FiniteElementInterfaceSwitch<
      typename Traits::FiniteElementType
      > FESwitch;

    public:

      //! \brief initialize with grid function space
      template<typename Transformation>
      LeafLocalFunctionSpaceNode (shared_ptr<const GFS> gfs, const Transformation& t)
        : BaseT(gfs)
      {
      }

      template<typename Transformation>
      LeafLocalFunctionSpaceNode (const GFS& gfs, const Transformation& t)
        : BaseT(stackobject_to_shared_ptr(gfs))
      {
      }

      //! get finite element
      const typename Traits::FiniteElementType& finiteElement () const
      {
        return *pfe;
      }

      //! \brief get local finite element
      const typename Traits::FiniteElementType& localFiniteElement () const
        DUNE_DEPRECATED
      {
        return *pfe;
      }

      //! \brief get constraints engine
      const typename Traits::ConstraintsType& constraints () const
      {
        return this->pgfs->constraints();
      }

      template<typename GFS2, typename Entity>
      typename enable_if<
        gfs_has_iis<GFS2>::value,
        typename GFS2::Traits::GridViewType::IndexSet::IndexType
        >::type
      intersectionIndex(const GFS2& gfs, const Entity& e, const Dune::LocalKey& key) const
      {
        return gfs.intersectionIndexSet().subIndex(e,key.subEntity());
      }

      template<typename GFS2, typename Entity>
      typename enable_if<
        !gfs_has_iis<GFS2>::value,
        typename GFS2::Traits::GridViewType::IndexSet::IndexType
        >::type
      intersectionIndex(const GFS2& gfs, const Entity& e, const Dune::LocalKey& key) const
      {
        DUNE_THROW(Dune::Exception,"This GridFunctionSpace does not support DOFs on intersections.");
      }

      //! Calculates the multiindices associated with the given entity.
      template<typename Entity, typename MultiIndexIterator>
      void multiIndices(const Entity& e, MultiIndexIterator it, MultiIndexIterator endit)
      {
        // get layout of entity
        const typename FESwitch::Coefficients &coeffs =
          FESwitch::coefficients(*pfe);

        typedef typename GFS::Traits::GridViewType GV;
        GV gv = this->gridFunctionSpace().gridView();

        const Dune::GenericReferenceElement<double,GV::Grid::dimension>& refEl =
          Dune::GenericReferenceElements<double,GV::Grid::dimension>::general(this->pfe->type());

        for (std::size_t i = 0; i < std::size_t(coeffs.size()); ++i, ++it)
          {
            int codim = coeffs.localKey(i).codim();

            typename GV::IndexSet::IndexType index;
            GeometryType gt;

            if (codim == Dune::LocalKey::intersectionCodim)
              {
                // intersections do not have a GeometryType
                gt.makeNone(GV::dimension-1);
                index = intersectionIndex(this->gridFunctionSpace(),e,coeffs.localKey(i));
              }
            else
              {
                // get geometry type of subentity
                gt = refEl.type(coeffs.localKey(i).subEntity(),
                                coeffs.localKey(i).codim());

                // evaluate consecutive index of subentity
                index = gv.indexSet().subIndex(e,
                                               coeffs.localKey(i).subEntity(),
                                               coeffs.localKey(i).codim());
              }

            it->set(gt,index,coeffs.localKey(i).index());

            // make sure we don't write past the end of the iterator range
            assert(it != endit);
          }
      }

      /** \brief write back coefficients for one element to container */
      template<typename GC, typename LC>
      void mwrite (const LC& lc, GC& gc) const
      {
        // LC and GC are maps of maps
        typedef typename LC::const_iterator local_col_iterator;
        typedef typename LC::value_type::second_type local_row_type;
        typedef typename local_row_type::const_iterator local_row_iterator;
        typedef typename GC::iterator global_col_iterator;
        typedef typename GC::value_type::second_type global_row_type;

        for (local_col_iterator cit=lc.begin(); cit!=lc.end(); ++cit)
          {
            typename Traits::SizeType i = this->globalIndex(cit->first);
            // insert empty row in global container if necessary
            global_col_iterator gcit = gc.find(i);
            if (gcit==gc.end())
              gc[i] = global_row_type();

            // copy row to global container with transformed indices
            for (local_row_iterator rit=(cit->second).begin(); rit!=(cit->second).end(); ++rit)
              gc[i][this->globalIndex(rit->first)] = rit->second;
          }
      }

      //! \brief bind local function space to entity
      void bind (const typename Traits::Element& e)
      {
        // call method on base class, this avoid the barton neckman trick
        BaseT::bind(*this,e);
      }

    private:
      typename FESwitch::Store pfe;
    };

    // Register LeafGFS -> LocalFunctionSpace transformation
    template<typename GridFunctionSpace, typename Params>
    Dune::PDELab::TypeTree::GenericLeafNodeTransformation<
      GridFunctionSpace,
      gfs_to_lfs<Params>,
      LeafLocalFunctionSpaceNode<GridFunctionSpace,typename gfs_to_lfs<Params>::MultiIndex>
      >
    lookupNodeTransformation(GridFunctionSpace* gfs, gfs_to_lfs<Params>* t, LeafGridFunctionSpaceTag tag);

    //=======================================
    // local function facade
    //=======================================

    template <typename GFS, typename TAG=AnySpaceTag>
    class LocalFunctionSpace;

    /**
       \brief Create a local function space from a global function space

       The local function space can be tagged with on of the tags
       defined in localfunctionspacetags.hh. This allows to
       destinguish between trial and test space.

       If no TAG is specified the AnySpaceTag is used, which basicly
       states, that it is not clear, whether this is a trial of a test
       space.

       \extends LocalFunctionSpaceBaseNode
     */
    template <typename GFS, typename TAG>
    class LocalFunctionSpace :
      public Dune::PDELab::TypeTree::TransformTree<GFS,gfs_to_lfs<GFS> >::Type
    {
      typedef typename Dune::PDELab::TypeTree::TransformTree<GFS,gfs_to_lfs<GFS> >::Type BaseT;
      typedef typename BaseT::Traits::IndexContainer::size_type I;
      typedef typename BaseT::Traits::IndexContainer::size_type LocalIndex;

      template<typename>
      friend struct PropagateGlobalStorageVisitor;

      template<typename>
      friend struct ClearSizeVisitor;

      template<typename>
      friend struct ComputeSizeVisitor;

      template<typename>
      friend struct FillIndicesVisitor;

    public:
      typedef typename BaseT::Traits Traits;

      LocalFunctionSpace(const GFS & gfs)
        : BaseT(TypeTree::TransformTree<GFS,gfs_to_lfs<GFS> >::transform(gfs))
      {
        this->global = &(this->global_storage);
        this->_multi_indices = &(this->_multi_index_storage);
        this->setup(*this);
      }

      LocalFunctionSpace(const LocalFunctionSpace & lfs)
        : BaseT(lfs)
      {
        // We need to reset the global pointers in the new LFS tree,
        // as they are still pointing to the global_storage of the
        // old tree.
        this->global = &(this->global_storage);
        this->_multi_indices = &(this->_multi_index_storage);
        this->setup(*this);
      }

      LocalIndex localIndex (typename Traits::IndexContainer::size_type index) const
      {
        return LocalIndex(BaseT::localIndex(index));
      }

    private:
      // we don't support getChild yet, so let's hide it!
      template<int i>
      void getChild () const;
      template<int i>
      void child () const;
    };

    // specialization for AnySpaceTag
    template <typename GFS>
    class LocalFunctionSpace<GFS, AnySpaceTag> :
      public Dune::PDELab::TypeTree::TransformTree<GFS,gfs_to_lfs<GFS> >::Type
    {
      typedef typename Dune::PDELab::TypeTree::TransformTree<GFS,gfs_to_lfs<GFS> >::Type BaseT;

      template<typename>
      friend struct PropagateGlobalStorageVisitor;

      template<typename>
      friend struct ClearSizeVisitor;

      template<typename>
      friend struct ComputeSizeVisitor;

      template<typename>
      friend struct FillIndicesVisitor;

      // store a copy of the share_ptr to avoid deallocation
      shared_ptr<const GFS> dummy_pgfs;
      
    public:
      LocalFunctionSpace(const GFS & gfs)
        : BaseT(TypeTree::TransformTree<GFS,gfs_to_lfs<GFS> >::transform(gfs))
      {
        this->global = &(this->global_storage);
        this->_multi_indices = &(this->_multi_index_storage);
<<<<<<< HEAD
=======
        this->setup(*this);
      }

      LocalFunctionSpace(shared_ptr<const GFS> pgfs)
        : BaseT(TypeTree::TransformTree<GFS,gfs_to_lfs<GFS> >::transform(*pgfs)),
          dummy_pgfs(pgfs)
      {
        this->global = &(this->global_storage);
        this->_multi_indices = &(this->_multi_index_storage);
>>>>>>> fe0c118d
        this->setup(*this);
      }

      LocalFunctionSpace(const LocalFunctionSpace & lfs)
        : BaseT(lfs),
          dummy_pgfs(lfs.dummy_pgfs)
      {
        // We need to reset the global pointers in the new LFS tree,
        // as they are still pointing to the global_storage of the
        // old tree.
        this->global = &(this->global_storage);
        this->_multi_indices = &(this->_multi_index_storage);
        this->setup(*this);
      }

    };

    //! \} group GridFunctionSpace
  } // namespace PDELab
} // namespace Dune

#endif<|MERGE_RESOLUTION|>--- conflicted
+++ resolved
@@ -910,8 +910,6 @@
       {
         this->global = &(this->global_storage);
         this->_multi_indices = &(this->_multi_index_storage);
-<<<<<<< HEAD
-=======
         this->setup(*this);
       }
 
@@ -921,7 +919,6 @@
       {
         this->global = &(this->global_storage);
         this->_multi_indices = &(this->_multi_index_storage);
->>>>>>> fe0c118d
         this->setup(*this);
       }
 
